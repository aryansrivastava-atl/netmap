/*
 * Copyright (C) 2011-2014 Matteo Landi, Luigi Rizzo. All rights reserved.
 * Copyright (C) 2013-2015 Universita` di Pisa. All rights reserved.
 *
 * Redistribution and use in source and binary forms, with or without
 * modification, are permitted provided that the following conditions
 * are met:
 *   1. Redistributions of source code must retain the above copyright
 *      notice, this list of conditions and the following disclaimer.
 *   2. Redistributions in binary form must reproduce the above copyright
 *      notice, this list of conditions and the following disclaimer in the
 *    documentation and/or other materials provided with the distribution.
 *
 * THIS SOFTWARE IS PROVIDED BY THE AUTHOR AND CONTRIBUTORS ``AS IS'' AND
 * ANY EXPRESS OR IMPLIED WARRANTIES, INCLUDING, BUT NOT LIMITED TO, THE
 * IMPLIED WARRANTIES OF MERCHANTABILITY AND FITNESS FOR A PARTICULAR PURPOSE
 * ARE DISCLAIMED.  IN NO EVENT SHALL THE AUTHOR OR CONTRIBUTORS BE LIABLE
 * FOR ANY DIRECT, INDIRECT, INCIDENTAL, SPECIAL, EXEMPLARY, OR CONSEQUENTIAL
 * DAMAGES (INCLUDING, BUT NOT LIMITED TO, PROCUREMENT OF SUBSTITUTE GOODS
 * OR SERVICES; LOSS OF USE, DATA, OR PROFITS; OR BUSINESS INTERRUPTION)
 * HOWEVER CAUSED AND ON ANY THEORY OF LIABILITY, WHETHER IN CONTRACT, STRICT
 * LIABILITY, OR TORT (INCLUDING NEGLIGENCE OR OTHERWISE) ARISING IN ANY WAY
 * OUT OF THE USE OF THIS SOFTWARE, EVEN IF ADVISED OF THE POSSIBILITY OF
 * SUCH DAMAGE.
 */

/*
 * $FreeBSD$
 * $Id: pkt-gen.c 12346 2013-06-12 17:36:25Z luigi $
 *
 * Example program to show how to build a multithreaded packet
 * source/sink using the netmap device.
 *
 * In this example we create a programmable number of threads
 * to take care of all the queues of the interface used to
 * send or receive traffic.
 *
 */

#define _GNU_SOURCE	/* for CPU_SET() */
#include <stdio.h>
#define NETMAP_WITH_LIBS
#include <net/netmap_user.h>


#include <ctype.h>	// isprint()
#include <unistd.h>	// sysconf()
#include <sys/poll.h>
#include <arpa/inet.h>	/* ntohs */
#ifndef _WIN32
#include <sys/sysctl.h>	/* sysctl */
#endif
#include <ifaddrs.h>	/* getifaddrs */
#include <net/ethernet.h>
#include <netinet/in.h>
#include <netinet/ip.h>
#include <netinet/udp.h>
#include <netinet/ip6.h>
#ifdef linux
#define IPV6_VERSION	0x60
#define IPV6_DEFHLIM	64
#endif
#include <assert.h>
#include <math.h>

#include <pthread.h>

#ifndef NO_PCAP
#include <pcap/pcap.h>
#endif

#include "ctrs.h"

static void usage(int);

#ifdef _WIN32
#define cpuset_t        DWORD_PTR   //uint64_t
static inline void CPU_ZERO(cpuset_t *p)
{
        *p = 0;
}

static inline void CPU_SET(uint32_t i, cpuset_t *p)
{
        *p |= 1<< (i & 0x3f);
}

#define pthread_setaffinity_np(a, b, c) !SetThreadAffinityMask(a, *c)    //((void)a, 0)
#define TAP_CLONEDEV	"/dev/tap"
#define AF_LINK	18	//defined in winsocks.h
#define CLOCK_REALTIME_PRECISE CLOCK_REALTIME
#include <net/if_dl.h>

/*
 * Convert an ASCII representation of an ethernet address to
 * binary form.
 */
struct ether_addr *
ether_aton(const char *a)
{
	int i;
	static struct ether_addr o;
	unsigned int o0, o1, o2, o3, o4, o5;

	i = sscanf(a, "%x:%x:%x:%x:%x:%x", &o0, &o1, &o2, &o3, &o4, &o5);

	if (i != 6)
		return (NULL);

	o.octet[0]=o0;
	o.octet[1]=o1;
	o.octet[2]=o2;
	o.octet[3]=o3;
	o.octet[4]=o4;
	o.octet[5]=o5;

	return ((struct ether_addr *)&o);
}

/*
 * Convert a binary representation of an ethernet address to
 * an ASCII string.
 */
char *
ether_ntoa(const struct ether_addr *n)
{
	int i;
	static char a[18];

	i = sprintf(a, "%02x:%02x:%02x:%02x:%02x:%02x",
	    n->octet[0], n->octet[1], n->octet[2],
	    n->octet[3], n->octet[4], n->octet[5]);
	return (i < 17 ? NULL : (char *)&a);
}
#endif /* _WIN32 */

#ifdef linux

#define cpuset_t        cpu_set_t

#define ifr_flagshigh  ifr_flags        /* only the low 16 bits here */
#define IFF_PPROMISC   IFF_PROMISC      /* IFF_PPROMISC does not exist */
#include <linux/ethtool.h>
#include <linux/sockios.h>

#define CLOCK_REALTIME_PRECISE CLOCK_REALTIME
#include <netinet/ether.h>      /* ether_aton */
#include <linux/if_packet.h>    /* sockaddr_ll */
#endif  /* linux */

#ifdef __FreeBSD__
#include <sys/endian.h> /* le64toh */
#include <machine/param.h>

#include <pthread_np.h> /* pthread w/ affinity */
#include <sys/cpuset.h> /* cpu_set */
#include <net/if_dl.h>  /* LLADDR */
#endif  /* __FreeBSD__ */

#ifdef __APPLE__

#define cpuset_t        uint64_t        // XXX
static inline void CPU_ZERO(cpuset_t *p)
{
        *p = 0;
}

static inline void CPU_SET(uint32_t i, cpuset_t *p)
{
        *p |= 1<< (i & 0x3f);
}

#define pthread_setaffinity_np(a, b, c) ((void)a, 0)

#define ifr_flagshigh  ifr_flags        // XXX
#define IFF_PPROMISC   IFF_PROMISC
#include <net/if_dl.h>  /* LLADDR */
#define clock_gettime(a,b)      \
        do {struct timespec t0 = {0,0}; *(b) = t0; } while (0)
#endif  /* __APPLE__ */

const char *default_payload="netmap pkt-gen DIRECT payload\n"
	"http://info.iet.unipi.it/~luigi/netmap/ ";

const char *indirect_payload="netmap pkt-gen indirect payload\n"
	"http://info.iet.unipi.it/~luigi/netmap/ ";

int verbose = 0;
int normalize = 1;

#define VIRT_HDR_1	10	/* length of a base vnet-hdr */
#define VIRT_HDR_2	12	/* length of the extenede vnet-hdr */
#define VIRT_HDR_MAX	VIRT_HDR_2
struct virt_header {
	uint8_t fields[VIRT_HDR_MAX];
};

#define MAX_BODYSIZE	16384

struct pkt {
	struct virt_header vh;
	struct ether_header eh;
	union {
		struct {
			struct ip ip;
			struct udphdr udp;
			uint8_t body[MAX_BODYSIZE];	/* hardwired */
		} ipv4;
		struct {
			struct ip6_hdr ip;
			struct udphdr udp;
			uint8_t body[MAX_BODYSIZE];	/* hardwired */
		} ipv6;
	};
} __attribute__((__packed__));

#define	PKT(p, f, af)	\
    ((af) == AF_INET ? (p)->ipv4.f: (p)->ipv6.f)

struct ip_range {
	char *name;
	union {
		struct {
			uint32_t start, end; /* same as struct in_addr */
		} ipv4;
		struct {
			struct in6_addr start, end;
			uint8_t sgroup, egroup;
		} ipv6;
	};
	uint16_t port0, port1;
};

struct mac_range {
	char *name;
	struct ether_addr start, end;
};

/* ifname can be netmap:foo-xxxx */
#define MAX_IFNAMELEN	64	/* our buffer for ifname */
//#define MAX_PKTSIZE	1536
#define MAX_PKTSIZE	MAX_BODYSIZE	/* XXX: + IP_HDR + ETH_HDR */

/* compact timestamp to fit into 60 byte packet. (enough to obtain RTT) */
struct tstamp {
	uint32_t sec;
	uint32_t nsec;
};

/*
 * global arguments for all threads
 */

struct glob_arg {
	int af;		/* address family AF_INET/AF_INET6 */
	struct ip_range src_ip;
	struct ip_range dst_ip;
	struct mac_range dst_mac;
	struct mac_range src_mac;
	int pkt_size;
	int pkt_min_size;
	int burst;
	int forever;
	uint64_t npackets;	/* total packets to send */
	int frags;	/* fragments per packet */
	int nthreads;
	int cpus;	/* cpus used for running */
	int system_cpus;	/* cpus on the system */

	int options;	/* testing */
#define OPT_PREFETCH	1
#define OPT_ACCESS	2
#define OPT_COPY	4
#define OPT_MEMCPY	8
#define OPT_TS		16	/* add a timestamp */
#define OPT_INDIRECT	32	/* use indirect buffers, tx only */
#define OPT_DUMP	64	/* dump rx/tx traffic */
#define OPT_RUBBISH	256	/* send wathever the buffers contain */
#define OPT_RANDOM_SRC  512
#define OPT_RANDOM_DST  1024
#define OPT_PPS_STATS   2048
	int dev_type;
#ifndef NO_PCAP
	pcap_t *p;
#endif

	int tx_rate;
	struct timespec tx_period;

	int affinity;
	int main_fd;
	struct nm_desc *nmd;
	int report_interval;		/* milliseconds between prints */
	void *(*td_body)(void *);
	int td_type;
	void *mmap_addr;
	char ifname[MAX_IFNAMELEN];
	char *nmr_config;
	int dummy_send;
	int virt_header;	/* send also the virt_header */
	int extra_bufs;		/* goes in nr_arg3 */
	int extra_pipes;	/* goes in nr_arg1 */
	char *packet_file;	/* -P option */
#define	STATS_WIN	15
	int win_idx;
	int64_t win[STATS_WIN];
	int wait_link;
};
enum dev_type { DEV_NONE, DEV_NETMAP, DEV_PCAP, DEV_TAP };


/*
 * Arguments for a new thread. The same structure is used by
 * the source and the sink
 */
struct targ {
	struct glob_arg *g;
	int used;
	int completed;
	int cancel;
	int fd;
	struct nm_desc *nmd;
	/* these ought to be volatile, but they are
	 * only sampled and errors should not accumulate
	 */
	struct my_ctrs ctr;

	struct timespec tic, toc;
	int me;
	pthread_t thread;
	int affinity;

	struct pkt pkt;
	void *frame;
};

static __inline uint16_t
cksum_add(uint16_t sum, uint16_t a)
{
	uint16_t res;

	res = sum + a;
	return (res + (res < a));
}

static void
extract_ipv4_addr(char *name, uint32_t *addr, uint16_t *port)
{
	struct in_addr a;
	char *pp;

	pp = strchr(name, ':');
	if (pp != NULL) {	/* do we have ports ? */
		*pp++ = '\0';
		*port = (uint16_t)strtol(pp, NULL, 0);
	}

	inet_pton(AF_INET, name, &a);
	*addr = ntohl(a.s_addr);
}

static void
extract_ipv6_addr(char *name, struct in6_addr *addr, uint16_t *port,
    uint8_t *group)
{
	char *pp;

	/*
	 * We accept IPv6 address in the following form:
	 *  group@[2001:DB8::1001]:port	(w/ brackets and port)
	 *  group@[2001:DB8::1]		(w/ brackets and w/o port)
	 *  group@2001:DB8::1234	(w/o brackets and w/o port)
	 */
	pp = strchr(name, '@');
	if (pp != NULL) {
		*pp++ = '\0';
		*group = (uint8_t)strtol(name, NULL, 0);
		if (*group > 7)
			*group = 7;
		name = pp;
	}
	if (name[0] == '[')
		name++;
	pp = strchr(name, ']');
	if (pp != NULL)
		*pp++ = '\0';
	if (pp != NULL && *pp != ':')
		pp = NULL;
	if (pp != NULL) {	/* do we have ports ? */
		*pp++ = '\0';
		*port = (uint16_t)strtol(pp, NULL, 0);
	}
	inet_pton(AF_INET6, name, addr);
}
/*
 * extract the extremes from a range of ipv4 addresses.
 * addr_lo[-addr_hi][:port_lo[-port_hi]]
 */
static int
extract_ip_range(struct ip_range *r, int af)
{
	char *name, *ap, start[INET6_ADDRSTRLEN];
	char end[INET6_ADDRSTRLEN];
	struct in_addr a;
	uint32_t tmp;

	if (verbose)
		D("extract IP range from %s", r->name);

	name = strdup(r->name);
	if (name == NULL) {
		D("strdup failed");
		usage(-1);
	}
	/* the first - splits start/end of range */
	ap = strchr(name, '-');
	if (ap != NULL)
		*ap++ = '\0';
	r->port0 = 1234;	/* default port */
	if (af == AF_INET6) {
		r->ipv6.sgroup = 7; /* default group */
		extract_ipv6_addr(name, &r->ipv6.start, &r->port0,
		    &r->ipv6.sgroup);
	} else
		extract_ipv4_addr(name, &r->ipv4.start, &r->port0);

	r->port1 = r->port0;
	if (af == AF_INET6) {
		if (ap != NULL) {
			r->ipv6.egroup = r->ipv6.sgroup;
			extract_ipv6_addr(ap, &r->ipv6.end, &r->port1,
			    &r->ipv6.egroup);
		} else {
			r->ipv6.end = r->ipv6.start;
			r->ipv6.egroup = r->ipv6.sgroup;
		}
	} else {
		if (ap != NULL) {
			extract_ipv4_addr(ap, &r->ipv4.end, &r->port1);
			if (r->ipv4.start > r->ipv4.end) {
				tmp = r->ipv4.end;
				r->ipv4.end = r->ipv4.start;
				r->ipv4.start = tmp;
			}
		} else
			r->ipv4.end = r->ipv4.start;
	}

	if (r->port0 > r->port1) {
		tmp = r->port0;
		r->port0 = r->port1;
		r->port1 = tmp;
	}
	if (af == AF_INET) {
		a.s_addr = htonl(r->ipv4.start);
		inet_ntop(af, &a, start, sizeof(start));
		a.s_addr = htonl(r->ipv4.end);
		inet_ntop(af, &a, end, sizeof(end));
	} else {
		inet_ntop(af, &r->ipv6.start, start, sizeof(start));
		inet_ntop(af, &r->ipv6.end, end, sizeof(end));
	}
	if (af == AF_INET)
		D("range is %s:%d to %s:%d", start, r->port0, end, r->port1);
	else
		D("range is %d@[%s]:%d to %d@[%s]:%d", r->ipv6.sgroup,
		    start, r->port0, r->ipv6.egroup, end, r->port1);

	free(name);
	if (r->port0 != r->port1 ||
	    (af == AF_INET && r->ipv4.start != r->ipv4.end) ||
	    (af == AF_INET6 &&
		!IN6_ARE_ADDR_EQUAL(&r->ipv6.start, &r->ipv6.end)))
		return (OPT_COPY);
	return (0);
}

static int
extract_mac_range(struct mac_range *r)
{
	struct ether_addr *e;
	if (verbose)
	    D("extract MAC range from %s", r->name);

	e = ether_aton(r->name);
	if (e == NULL) {
		D("invalid MAC address '%s'", r->name);
		return 1;
	}
	bcopy(e, &r->start, 6);
	bcopy(e, &r->end, 6);
#if 0
	bcopy(targ->src_mac, eh->ether_shost, 6);
	p = index(targ->g->src_mac, '-');
	if (p)
		targ->src_mac_range = atoi(p+1);

	bcopy(ether_aton(targ->g->dst_mac), targ->dst_mac, 6);
	bcopy(targ->dst_mac, eh->ether_dhost, 6);
	p = index(targ->g->dst_mac, '-');
	if (p)
		targ->dst_mac_range = atoi(p+1);
#endif
	if (verbose)
		D("%s starts at %s", r->name, ether_ntoa(&r->start));
	return 0;
}

static struct targ *targs;
static int global_nthreads;

/* control-C handler */
static void
sigint_h(int sig)
{
	int i;

	(void)sig;	/* UNUSED */
	D("received control-C on thread %p", (void *)pthread_self());
	for (i = 0; i < global_nthreads; i++) {
		targs[i].cancel = 1;
	}
}

/* sysctl wrapper to return the number of active CPUs */
static int
system_ncpus(void)
{
	int ncpus;
#if defined (__FreeBSD__)
	int mib[2] = { CTL_HW, HW_NCPU };
	size_t len = sizeof(mib);
	sysctl(mib, 2, &ncpus, &len, NULL, 0);
#elif defined(linux)
	ncpus = sysconf(_SC_NPROCESSORS_ONLN);
#elif defined(_WIN32)
	{
		SYSTEM_INFO sysinfo;
		GetSystemInfo(&sysinfo);
		ncpus = sysinfo.dwNumberOfProcessors;
	}
#else /* others */
	ncpus = 1;
#endif /* others */
	return (ncpus);
}

#ifdef __linux__
#define sockaddr_dl    sockaddr_ll
#define sdl_family     sll_family
#define AF_LINK        AF_PACKET
#define LLADDR(s)      s->sll_addr;
#include <linux/if_tun.h>
#define TAP_CLONEDEV	"/dev/net/tun"
#endif /* __linux__ */

#ifdef __FreeBSD__
#include <net/if_tun.h>
#define TAP_CLONEDEV	"/dev/tap"
#endif /* __FreeBSD */

#ifdef __APPLE__
// #warning TAP not supported on apple ?
#include <net/if_utun.h>
#define TAP_CLONEDEV	"/dev/tap"
#endif /* __APPLE__ */


/*
 * parse the vale configuration in conf and put it in nmr.
 * Return the flag set if necessary.
 * The configuration may consist of 0 to 4 numbers separated
 * by commas: #tx-slots,#rx-slots,#tx-rings,#rx-rings.
 * Missing numbers or zeroes stand for default values.
 * As an additional convenience, if exactly one number
 * is specified, then this is assigned to both #tx-slots and #rx-slots.
 * If there is no 4th number, then the 3rd is assigned to both #tx-rings
 * and #rx-rings.
 */
int
parse_nmr_config(const char* conf, struct nmreq *nmr)
{
	char *w, *tok;
	int i, v;

	nmr->nr_tx_rings = nmr->nr_rx_rings = 0;
	nmr->nr_tx_slots = nmr->nr_rx_slots = 0;
	if (conf == NULL || ! *conf)
		return 0;
	w = strdup(conf);
	for (i = 0, tok = strtok(w, ","); tok; i++, tok = strtok(NULL, ",")) {
		v = atoi(tok);
		switch (i) {
		case 0:
			nmr->nr_tx_slots = nmr->nr_rx_slots = v;
			break;
		case 1:
			nmr->nr_rx_slots = v;
			break;
		case 2:
			nmr->nr_tx_rings = nmr->nr_rx_rings = v;
			break;
		case 3:
			nmr->nr_rx_rings = v;
			break;
		default:
			D("ignored config: %s", tok);
			break;
		}
	}
	D("txr %d txd %d rxr %d rxd %d",
			nmr->nr_tx_rings, nmr->nr_tx_slots,
			nmr->nr_rx_rings, nmr->nr_rx_slots);
	free(w);
	return (nmr->nr_tx_rings || nmr->nr_tx_slots ||
                        nmr->nr_rx_rings || nmr->nr_rx_slots) ?
		NM_OPEN_RING_CFG : 0;
}


/*
 * locate the src mac address for our interface, put it
 * into the user-supplied buffer. return 0 if ok, -1 on error.
 */
static int
source_hwaddr(const char *ifname, char *buf)
{
	struct ifaddrs *ifaphead, *ifap;

	if (getifaddrs(&ifaphead) != 0) {
		D("getifaddrs %s failed", ifname);
		return (-1);
	}

	for (ifap = ifaphead; ifap; ifap = ifap->ifa_next) {
		struct sockaddr_dl *sdl =
			(struct sockaddr_dl *)ifap->ifa_addr;
		uint8_t *mac;

		if (!sdl || sdl->sdl_family != AF_LINK)
			continue;
		if (strncmp(ifap->ifa_name, ifname, IFNAMSIZ) != 0)
			continue;
		mac = (uint8_t *)LLADDR(sdl);
		sprintf(buf, "%02x:%02x:%02x:%02x:%02x:%02x",
			mac[0], mac[1], mac[2],
			mac[3], mac[4], mac[5]);
		if (verbose)
			D("source hwaddr %s", buf);
		break;
	}
	freeifaddrs(ifaphead);
	return ifap ? 0 : 1;
}


/* set the thread affinity. */
static int
setaffinity(pthread_t me, int i)
{
	cpuset_t cpumask;

	if (i == -1)
		return 0;

	/* Set thread affinity affinity.*/
	CPU_ZERO(&cpumask);
	CPU_SET(i, &cpumask);

	if (pthread_setaffinity_np(me, sizeof(cpuset_t), &cpumask) != 0) {
		D("Unable to set affinity: %s", strerror(errno));
		return 1;
	}
	return 0;
}


/* Compute the checksum of the given ip header. */
static uint32_t
checksum(const void *data, uint16_t len, uint32_t sum)
{
        const uint8_t *addr = data;
	uint32_t i;

        /* Checksum all the pairs of bytes first... */
        for (i = 0; i < (len & ~1U); i += 2) {
                sum += (u_int16_t)ntohs(*((u_int16_t *)(addr + i)));
                if (sum > 0xFFFF)
                        sum -= 0xFFFF;
        }
	/*
	 * If there's a single byte left over, checksum it, too.
	 * Network byte order is big-endian, so the remaining byte is
	 * the high byte.
	 */
	if (i < len) {
		sum += addr[i] << 8;
		if (sum > 0xFFFF)
			sum -= 0xFFFF;
	}
	return sum;
}

static uint16_t
wrapsum(uint32_t sum)
{
	sum = ~sum & 0xFFFF;
	return (htons(sum));
}

/* Check the payload of the packet for errors (use it for debug).
 * Look for consecutive ascii representations of the size of the packet.
 */
static void
dump_payload(const char *_p, int len, struct netmap_ring *ring, int cur)
{
	char buf[128];
	int i, j, i0;
	const unsigned char *p = (const unsigned char *)_p;

	/* get the length in ASCII of the length of the packet. */

	printf("ring %p cur %5d [buf %6d flags 0x%04x len %5d]\n",
		ring, cur, ring->slot[cur].buf_idx,
		ring->slot[cur].flags, len);
	/* hexdump routine */
	for (i = 0; i < len; ) {
		memset(buf, sizeof(buf), ' ');
		sprintf(buf, "%5d: ", i);
		i0 = i;
		for (j=0; j < 16 && i < len; i++, j++)
			sprintf(buf+7+j*3, "%02x ", (uint8_t)(p[i]));
		i = i0;
		for (j=0; j < 16 && i < len; i++, j++)
			sprintf(buf+7+j + 48, "%c",
				isprint(p[i]) ? p[i] : '.');
		printf("%s\n", buf);
	}
}

/*
 * Fill a packet with some payload.
 * We create a UDP packet so the payload starts at
 *	14+20+8 = 42 bytes.
 */
#ifdef __linux__
#define uh_sport source
#define uh_dport dest
#define uh_ulen len
#define uh_sum check
#endif /* linux */

static void
update_ip(struct pkt *pkt, struct glob_arg *g)
{
	struct ip ip;
	struct udphdr udp;
	uint32_t oaddr, naddr;
	uint16_t oport, nport;
	uint16_t ip_sum, udp_sum;

	memcpy(&ip, &pkt->ipv4.ip, sizeof(ip));
	memcpy(&udp, &pkt->ipv4.udp, sizeof(udp));
	do {
		ip_sum = udp_sum = 0;
		naddr = oaddr = ntohl(ip.ip_src.s_addr);
		nport = oport = ntohs(udp.uh_sport);
		if (g->options & OPT_RANDOM_SRC) {
			ip.ip_src.s_addr = random();
			udp.uh_sport = random();
			naddr = ntohl(ip.ip_src.s_addr);
			nport = ntohs(udp.uh_sport);
			break;
		}
		if (oport < g->src_ip.port1) {
			nport = oport + 1;
			udp.uh_sport = htons(nport);
			break;
		}
		nport = g->src_ip.port0;
		udp.uh_sport = htons(nport);
		if (oaddr < g->src_ip.ipv4.end) {
			naddr = oaddr + 1;
			ip.ip_src.s_addr = htonl(naddr);
			break;
		}
		naddr = g->src_ip.ipv4.start;
		ip.ip_src.s_addr = htonl(naddr);
	} while (0);
	/* update checksums if needed */
	if (oaddr != naddr) {
		ip_sum = cksum_add(ip_sum, ~oaddr >> 16);
		ip_sum = cksum_add(ip_sum, ~oaddr & 0xffff);
		ip_sum = cksum_add(ip_sum, naddr >> 16);
		ip_sum = cksum_add(ip_sum, naddr & 0xffff);
	}
	if (oport != nport) {
		udp_sum = cksum_add(udp_sum, ~oport);
		udp_sum = cksum_add(udp_sum, nport);
	}
	do {
		naddr = oaddr = ntohl(ip.ip_dst.s_addr);
		nport = oport = ntohs(udp.uh_dport);
		if (g->options & OPT_RANDOM_DST) {
			ip.ip_dst.s_addr = random();
			udp.uh_dport = random();
			naddr = ntohl(ip.ip_dst.s_addr);
			nport = ntohs(udp.uh_dport);
			break;
		}
		if (oport < g->dst_ip.port1) {
			nport = oport + 1;
			udp.uh_dport = htons(nport);
			break;
		}
		nport = g->dst_ip.port0;
		udp.uh_dport = htons(nport);
		if (oaddr < g->dst_ip.ipv4.end) {
			naddr = oaddr + 1;
			ip.ip_dst.s_addr = htonl(naddr);
			break;
		}
		naddr = g->dst_ip.ipv4.start;
		ip.ip_dst.s_addr = htonl(naddr);
	} while (0);
	/* update checksums */
	if (oaddr != naddr) {
		ip_sum = cksum_add(ip_sum, ~oaddr >> 16);
		ip_sum = cksum_add(ip_sum, ~oaddr & 0xffff);
		ip_sum = cksum_add(ip_sum, naddr >> 16);
		ip_sum = cksum_add(ip_sum, naddr & 0xffff);
	}
	if (oport != nport) {
		udp_sum = cksum_add(udp_sum, ~oport);
		udp_sum = cksum_add(udp_sum, nport);
	}
	if (udp_sum != 0)
		udp.uh_sum = ~cksum_add(~udp.uh_sum, htons(udp_sum));
	if (ip_sum != 0) {
		ip.ip_sum = ~cksum_add(~ip.ip_sum, htons(ip_sum));
		udp.uh_sum = ~cksum_add(~udp.uh_sum, htons(ip_sum));
	}
	memcpy(&pkt->ipv4.ip, &ip, sizeof(ip));
	memcpy(&pkt->ipv4.udp, &udp, sizeof(udp));
}

#ifndef s6_addr16
#define	s6_addr16	__u6_addr.__u6_addr16
#endif
static void
update_ip6(struct pkt *pkt, struct glob_arg *g)
{
	struct ip6_hdr ip6;
	struct udphdr udp;
	uint16_t udp_sum;
	uint16_t oaddr, naddr;
	uint16_t oport, nport;
	uint8_t group;

	memcpy(&ip6, &pkt->ipv6.ip, sizeof(ip6));
	memcpy(&udp, &pkt->ipv6.udp, sizeof(udp));
	do {
		udp_sum = 0;
		group = g->src_ip.ipv6.sgroup;
		naddr = oaddr = ntohs(ip6.ip6_src.s6_addr16[group]);
		nport = oport = ntohs(udp.uh_sport);
		if (g->options & OPT_RANDOM_SRC) {
			ip6.ip6_src.s6_addr16[group] = random();
			udp.uh_sport = random();
			naddr = ntohs(ip6.ip6_src.s6_addr16[group]);
			nport = ntohs(udp.uh_sport);
			break;
		}
		if (oport < g->src_ip.port1) {
			nport = oport + 1;
			udp.uh_sport = htons(nport);
			break;
		}
		nport = g->src_ip.port0;
		udp.uh_sport = htons(nport);
		if (oaddr < ntohs(g->src_ip.ipv6.end.s6_addr16[group])) {
			naddr = oaddr + 1;
			ip6.ip6_src.s6_addr16[group] = htons(naddr);
			break;
		}
		naddr = ntohs(g->src_ip.ipv6.start.s6_addr16[group]);
		ip6.ip6_src.s6_addr16[group] = htons(naddr);
	} while (0);
	/* update checksums if needed */
	if (oaddr != naddr)
		udp_sum = cksum_add(~oaddr, naddr);
	if (oport != nport)
		udp_sum = cksum_add(udp_sum,
		    cksum_add(~oport, nport));
	do {
		group = g->dst_ip.ipv6.egroup;
		naddr = oaddr = ntohs(ip6.ip6_dst.s6_addr16[group]);
		nport = oport = ntohs(udp.uh_dport);
		if (g->options & OPT_RANDOM_DST) {
			ip6.ip6_dst.s6_addr16[group] = random();
			udp.uh_dport = random();
			naddr = ntohs(ip6.ip6_dst.s6_addr16[group]);
			nport = ntohs(udp.uh_dport);
			break;
		}
		if (oport < g->dst_ip.port1) {
			nport = oport + 1;
			udp.uh_dport = htons(nport);
			break;
		}
		nport = g->dst_ip.port0;
		udp.uh_dport = htons(nport);
		if (oaddr < ntohs(g->dst_ip.ipv6.end.s6_addr16[group])) {
			naddr = oaddr + 1;
			ip6.ip6_dst.s6_addr16[group] = htons(naddr);
			break;
		}
		naddr = ntohs(g->dst_ip.ipv6.start.s6_addr16[group]);
		ip6.ip6_dst.s6_addr16[group] = htons(naddr);
	} while (0);
	/* update checksums */
	if (oaddr != naddr)
		udp_sum = cksum_add(udp_sum,
		    cksum_add(~oaddr, naddr));
	if (oport != nport)
		udp_sum = cksum_add(udp_sum,
		    cksum_add(~oport, nport));
	if (udp_sum != 0)
		udp.uh_sum = ~cksum_add(~udp.uh_sum, udp_sum);
	memcpy(&pkt->ipv6.ip, &ip6, sizeof(ip6));
	memcpy(&pkt->ipv6.udp, &udp, sizeof(udp));
}

static void
update_addresses(struct pkt *pkt, struct glob_arg *g)
{

	if (g->af == AF_INET)
		update_ip(pkt, g);
	else
		update_ip6(pkt, g);
}
/*
 * initialize one packet and prepare for the next one.
 * The copy could be done better instead of repeating it each time.
 */
static void
initialize_packet(struct targ *targ)
{
	struct pkt *pkt = &targ->pkt;
	struct ether_header *eh;
	struct ip6_hdr ip6;
	struct ip ip;
	struct udphdr udp;
	void *udp_ptr;
	uint16_t paylen;
	uint32_t csum;
	const char *payload = targ->g->options & OPT_INDIRECT ?
		indirect_payload : default_payload;
	int i, l0 = strlen(payload);

#ifndef NO_PCAP
	char errbuf[PCAP_ERRBUF_SIZE];
	pcap_t *file;
	struct pcap_pkthdr *header;
	const unsigned char *packet;

	/* Read a packet from a PCAP file if asked. */
	if (targ->g->packet_file != NULL) {
		if ((file = pcap_open_offline(targ->g->packet_file,
			    errbuf)) == NULL)
			D("failed to open pcap file %s",
			    targ->g->packet_file);
		if (pcap_next_ex(file, &header, &packet) < 0)
			D("failed to read packet from %s",
			    targ->g->packet_file);
		if ((targ->frame = malloc(header->caplen)) == NULL)
			D("out of memory");
		bcopy(packet, (unsigned char *)targ->frame, header->caplen);
		targ->g->pkt_size = header->caplen;
		pcap_close(file);
		return;
	}
#endif

	paylen = targ->g->pkt_size - sizeof(*eh) -
	    (targ->g->af == AF_INET ? sizeof(ip): sizeof(ip6));

	/* create a nice NUL-terminated string */
	for (i = 0; i < paylen; i += l0) {
		if (l0 > paylen - i)
			l0 = paylen - i; // last round
		bcopy(payload, PKT(pkt, body, targ->g->af) + i, l0);
	}
	PKT(pkt, body, targ->g->af)[i - 1] = '\0';

	/* prepare the headers */
	eh = &pkt->eh;
	bcopy(&targ->g->src_mac.start, eh->ether_shost, 6);
	bcopy(&targ->g->dst_mac.start, eh->ether_dhost, 6);

	if (targ->g->af == AF_INET) {
		eh->ether_type = htons(ETHERTYPE_IP);
		memcpy(&ip, &pkt->ipv4.ip, sizeof(ip));
		udp_ptr = &pkt->ipv4.udp;
		ip.ip_v = IPVERSION;
		ip.ip_hl = sizeof(ip) >> 2;
		ip.ip_id = 0;
		ip.ip_tos = IPTOS_LOWDELAY;
		ip.ip_len = htons(targ->g->pkt_size - sizeof(*eh));
		ip.ip_id = 0;
		ip.ip_off = htons(IP_DF); /* Don't fragment */
		ip.ip_ttl = IPDEFTTL;
		ip.ip_p = IPPROTO_UDP;
		ip.ip_dst.s_addr = htonl(targ->g->dst_ip.ipv4.start);
		ip.ip_src.s_addr = htonl(targ->g->src_ip.ipv4.start);
		ip.ip_sum = wrapsum(checksum(&ip, sizeof(ip), 0));
		memcpy(&pkt->ipv4.ip, &ip, sizeof(ip));
	} else {
		eh->ether_type = htons(ETHERTYPE_IPV6);
		memcpy(&ip6, &pkt->ipv4.ip, sizeof(ip6));
		udp_ptr = &pkt->ipv6.udp;
		ip6.ip6_flow = 0;
		ip6.ip6_plen = htons(paylen);
		ip6.ip6_vfc = IPV6_VERSION;
		ip6.ip6_nxt = IPPROTO_UDP;
		ip6.ip6_hlim = IPV6_DEFHLIM;
		ip6.ip6_src = targ->g->src_ip.ipv6.start;
		ip6.ip6_dst = targ->g->dst_ip.ipv6.start;
	}
	memcpy(&udp, udp_ptr, sizeof(udp));

	udp.uh_sport = htons(targ->g->src_ip.port0);
	udp.uh_dport = htons(targ->g->dst_ip.port0);
	udp.uh_ulen = htons(paylen);
	if (targ->g->af == AF_INET) {
		/* Magic: taken from sbin/dhclient/packet.c */
		udp.uh_sum = wrapsum(
		    checksum(&udp, sizeof(udp),	/* udp header */
                    checksum(pkt->ipv4.body,	/* udp payload */
		    paylen - sizeof(udp),
		    checksum(&pkt->ipv4.ip.ip_src, /* pseudo header */
			2 * sizeof(pkt->ipv4.ip.ip_src),
			IPPROTO_UDP + (u_int32_t)ntohs(udp.uh_ulen)))));
		memcpy(&pkt->ipv4.ip, &ip, sizeof(ip));
	} else {
		/* Save part of pseudo header checksum into csum */
		csum = IPPROTO_UDP << 24;
		csum = checksum(&csum, sizeof(csum), paylen);
		udp.uh_sum = wrapsum(
		    checksum(udp_ptr, sizeof(udp),	/* udp header */
		    checksum(pkt->ipv6.body,	/* udp payload */
		    paylen - sizeof(udp),
		    checksum(&pkt->ipv6.ip.ip6_src, /* pseudo header */
			2 * sizeof(pkt->ipv6.ip.ip6_src), csum))));
		memcpy(&pkt->ipv6.ip, &ip6, sizeof(ip6));
	}
	memcpy(udp_ptr, &udp, sizeof(udp));

	bzero(&pkt->vh, sizeof(pkt->vh));
	// dump_payload((void *)pkt, targ->g->pkt_size, NULL, 0);
}

static void
get_vnet_hdr_len(struct glob_arg *g)
{
	struct nmreq req;
	int err;

	memset(&req, 0, sizeof(req));
	bcopy(g->nmd->req.nr_name, req.nr_name, sizeof(req.nr_name));
	req.nr_version = NETMAP_API;
	req.nr_cmd = NETMAP_VNET_HDR_GET;
	err = ioctl(g->main_fd, NIOCREGIF, &req);
	if (err) {
		D("Unable to get virtio-net header length");
		return;
	}

	g->virt_header = req.nr_arg1;
	if (g->virt_header) {
		D("Port requires virtio-net header, length = %d",
		  g->virt_header);
	}
}

static void
set_vnet_hdr_len(struct glob_arg *g)
{
	int err, l = g->virt_header;
	struct nmreq req;

	if (l == 0)
		return;

	memset(&req, 0, sizeof(req));
	bcopy(g->nmd->req.nr_name, req.nr_name, sizeof(req.nr_name));
	req.nr_version = NETMAP_API;
	req.nr_cmd = NETMAP_BDG_VNET_HDR;
	req.nr_arg1 = l;
	err = ioctl(g->main_fd, NIOCREGIF, &req);
	if (err) {
		D("Unable to set virtio-net header length %d", l);
	}
}


/*
 * create and enqueue a batch of packets on a ring.
 * On the last one set NS_REPORT to tell the driver to generate
 * an interrupt when done.
 */
static int
send_packets(struct netmap_ring *ring, struct pkt *pkt, void *frame,
		int size, struct glob_arg *g, u_int count, int options,
		u_int nfrags)
{
	u_int n, sent, cur = ring->cur;
	u_int fcnt;

	n = nm_ring_space(ring);
	if (n < count)
		count = n;
	if (count < nfrags) {
		D("truncating packet, no room for frags %d %d",
				count, nfrags);
	}
#if 0
	if (options & (OPT_COPY | OPT_PREFETCH) ) {
		for (sent = 0; sent < count; sent++) {
			struct netmap_slot *slot = &ring->slot[cur];
			char *p = NETMAP_BUF(ring, slot->buf_idx);

			__builtin_prefetch(p);
			cur = nm_ring_next(ring, cur);
		}
		cur = ring->cur;
	}
#endif
	for (fcnt = nfrags, sent = 0; sent < count; sent++) {
		struct netmap_slot *slot = &ring->slot[cur];
		char *p = NETMAP_BUF(ring, slot->buf_idx);
		int buf_changed = slot->flags & NS_BUF_CHANGED;

		slot->flags = 0;
		if (options & OPT_RUBBISH) {
			/* do nothing */
		} else if (options & OPT_INDIRECT) {
			slot->flags |= NS_INDIRECT;
			slot->ptr = (uint64_t)((uintptr_t)frame);
		} else if ((options & OPT_COPY) || buf_changed) {
			nm_pkt_copy(frame, p, size);
			if (fcnt == nfrags)
				update_addresses(pkt, g);
		} else if (options & OPT_MEMCPY) {
			memcpy(p, frame, size);
			if (fcnt == nfrags)
				update_addresses(pkt, g);
		} else if (options & OPT_PREFETCH) {
			__builtin_prefetch(p);
		}
		if (options & OPT_DUMP)
			dump_payload(p, size, ring, cur);
		slot->len = size;
		if (--fcnt > 0)
			slot->flags |= NS_MOREFRAG;
		else
			fcnt = nfrags;
		if (sent == count - 1) {
			slot->flags &= ~NS_MOREFRAG;
			slot->flags |= NS_REPORT;
		}
		cur = nm_ring_next(ring, cur);
	}
	ring->head = ring->cur = cur;

	return (sent);
}

/*
 * Index of the highest bit set
 */
uint32_t
msb64(uint64_t x)
{
	uint64_t m = 1ULL << 63;
	int i;

	for (i = 63; i >= 0; i--, m >>=1)
		if (m & x)
			return i;
	return 0;
}

/*
 * wait until ts, either busy or sleeping if more than 1ms.
 * Return wakeup time.
 */
static struct timespec
wait_time(struct timespec ts)
{
	for (;;) {
		struct timespec w, cur;
		clock_gettime(CLOCK_REALTIME_PRECISE, &cur);
		w = timespec_sub(ts, cur);
		if (w.tv_sec < 0)
			return cur;
		else if (w.tv_sec > 0 || w.tv_nsec > 1000000)
			poll(NULL, 0, 1);
	}
}

/*
 * Send a packet, and wait for a response.
 * The payload (after UDP header, ofs 42) has a 4-byte sequence
 * followed by a struct timeval (or bintime?)
 */

static void *
ping_body(void *data)
{
	struct targ *targ = (struct targ *) data;
	struct pollfd pfd = { .fd = targ->fd, .events = POLLIN };
	struct netmap_if *nifp = targ->nmd->nifp;
	int i, m, rx = 0;
	void *frame;
	int size;
	struct timespec ts, now, last_print;
	struct timespec nexttime = {0, 0}; /* silence compiler */
	uint64_t sent = 0, n = targ->g->npackets;
	uint64_t count = 0, t_cur, t_min = ~0, av = 0;
	uint64_t g_min = ~0, g_av = 0;
	uint64_t buckets[64];	/* bins for delays, ns */
	int rate_limit = targ->g->tx_rate, tosend = 0;

	frame = &targ->pkt;
	frame += sizeof(targ->pkt.vh) - targ->g->virt_header;
	size = targ->g->pkt_size + targ->g->virt_header;


	if (targ->g->nthreads > 1) {
		D("can only ping with 1 thread");
		return NULL;
	}

	bzero(&buckets, sizeof(buckets));
	clock_gettime(CLOCK_REALTIME_PRECISE, &last_print);
	now = last_print;
	if (rate_limit) {
		targ->tic = timespec_add(now, (struct timespec){2,0});
		targ->tic.tv_nsec = 0;
		wait_time(targ->tic);
		nexttime = targ->tic;
	}
	while (!targ->cancel && (n == 0 || sent < n)) {
		struct netmap_ring *ring = NETMAP_TXRING(nifp, 0);
		struct netmap_slot *slot;
		char *p;
		int rv;
		uint64_t limit, event = 0;

		if (rate_limit && tosend <= 0) {
			tosend = targ->g->burst;
			nexttime = timespec_add(nexttime, targ->g->tx_period);
			wait_time(nexttime);
		}

		limit = rate_limit ? tosend : targ->g->burst;
		if (n > 0 && n - sent < limit)
			limit = n - sent;
		for (m = 0; (unsigned)m < limit; m++) {
			slot = &ring->slot[ring->cur];
			slot->len = size;
			p = NETMAP_BUF(ring, slot->buf_idx);

			if (nm_ring_empty(ring)) {
				D("-- ouch, cannot send");
				break;
			} else {
				struct tstamp *tp;
				nm_pkt_copy(frame, p, size);
				clock_gettime(CLOCK_REALTIME_PRECISE, &ts);
				bcopy(&sent, p+42, sizeof(sent));
				tp = (struct tstamp *)(p+46);
				tp->sec = (uint32_t)ts.tv_sec;
				tp->nsec = (uint32_t)ts.tv_nsec;
				sent++;
				ring->head = ring->cur = nm_ring_next(ring, ring->cur);
			}
		}
		if (m > 0)
			event++;
		targ->ctr.pkts = sent;
		targ->ctr.bytes = sent*size;
		targ->ctr.events = event;
		if (rate_limit)
			tosend -= m;
#ifdef BUSYWAIT
		rv = ioctl(pfd.fd, NIOCTXSYNC, NULL);
		if (rv < 0) {
			D("TXSYNC error on queue %d: %s", targ->me,
				strerror(errno));
		}
	again:
		ioctl(pfd.fd, NIOCRXSYNC, NULL);
#else
		/* should use a parameter to decide how often to send */
		if ( (rv = poll(&pfd, 1, 3000)) <= 0) {
			D("poll error on queue %d: %s", targ->me,
				(rv ? strerror(errno) : "timeout"));
			continue;
		}
#endif /* BUSYWAIT */
		/* see what we got back */
		rx = 0;
		for (i = targ->nmd->first_rx_ring;
			i <= targ->nmd->last_rx_ring; i++) {
			ring = NETMAP_RXRING(nifp, i);
			while (!nm_ring_empty(ring)) {
				uint32_t seq;
				struct tstamp *tp;
				int pos;

				slot = &ring->slot[ring->cur];
				p = NETMAP_BUF(ring, slot->buf_idx);

				clock_gettime(CLOCK_REALTIME_PRECISE, &now);
				bcopy(p+42, &seq, sizeof(seq));
				tp = (struct tstamp *)(p+46);
				ts.tv_sec = (time_t)tp->sec;
				ts.tv_nsec = (long)tp->nsec;
				ts.tv_sec = now.tv_sec - ts.tv_sec;
				ts.tv_nsec = now.tv_nsec - ts.tv_nsec;
				if (ts.tv_nsec < 0) {
					ts.tv_nsec += 1000000000;
					ts.tv_sec--;
				}
				if (0) D("seq %d/%llu delta %d.%09d", seq,
					(unsigned long long)sent,
					(int)ts.tv_sec, (int)ts.tv_nsec);
				t_cur = ts.tv_sec * 1000000000UL + ts.tv_nsec;
				if (t_cur < t_min)
					t_min = t_cur;
				count ++;
				av += t_cur;
				pos = msb64(t_cur);
				buckets[pos]++;
				/* now store it in a bucket */
				ring->head = ring->cur = nm_ring_next(ring, ring->cur);
				rx++;
			}
		}
		//D("tx %d rx %d", sent, rx);
		//usleep(100000);
		ts.tv_sec = now.tv_sec - last_print.tv_sec;
		ts.tv_nsec = now.tv_nsec - last_print.tv_nsec;
		if (ts.tv_nsec < 0) {
			ts.tv_nsec += 1000000000;
			ts.tv_sec--;
		}
		if (ts.tv_sec >= 1) {
			D("count %d RTT: min %d av %d ns",
				(int)count, (int)t_min, (int)(av/count));
			int k, j, kmin;
			char buf[512];

			for (kmin = 0; kmin < 64; kmin ++)
				if (buckets[kmin])
					break;
			for (k = 63; k >= kmin; k--)
				if (buckets[k])
					break;
			buf[0] = '\0';
			for (j = kmin; j <= k; j++)
				sprintf(buf, "%s %5d", buf, (int)buckets[j]);
			D("k: %d .. %d\n\t%s", 1<<kmin, 1<<k, buf);
			bzero(&buckets, sizeof(buckets));
			count = 0;
			g_av += av;
			av = 0;
			if (t_min < g_min)
				g_min = t_min;
			t_min = ~0;
			last_print = now;
		}
#ifdef BUSYWAIT
		if (rx < m && ts.tv_sec <= 3 && !targ->cancel)
			goto again;
#endif /* BUSYWAIT */
	}

	if (sent > 0) {
		D("RTT over %llu packets: min %d av %d ns",
			(long long unsigned)sent, (int)g_min,
			(int)((double)g_av/sent));
	}
	targ->completed = 1;

	/* reset the ``used`` flag. */
	targ->used = 0;

	return NULL;
}


/*
 * reply to ping requests
 */
static void *
pong_body(void *data)
{
	struct targ *targ = (struct targ *) data;
	struct pollfd pfd = { .fd = targ->fd, .events = POLLIN };
	struct netmap_if *nifp = targ->nmd->nifp;
	struct netmap_ring *txring, *rxring;
	int i, rx = 0;
	uint64_t sent = 0, n = targ->g->npackets;

	if (targ->g->nthreads > 1) {
		D("can only reply ping with 1 thread");
		return NULL;
	}
	if (n > 0)
		D("understood ponger %llu but don't know how to do it",
			(unsigned long long)n);
	while (!targ->cancel && (n == 0 || sent < n)) {
		uint32_t txcur, txavail;
//#define BUSYWAIT
#ifdef BUSYWAIT
		ioctl(pfd.fd, NIOCRXSYNC, NULL);
#else
		int rv;
		if ( (rv = poll(&pfd, 1, 1000)) <= 0) {
			D("poll error on queue %d: %s", targ->me,
				rv ? strerror(errno) : "timeout");
			continue;
		}
#endif
		txring = NETMAP_TXRING(nifp, 0);
		txcur = txring->cur;
		txavail = nm_ring_space(txring);
		/* see what we got back */
		for (i = targ->nmd->first_rx_ring; i <= targ->nmd->last_rx_ring; i++) {
			rxring = NETMAP_RXRING(nifp, i);
			while (!nm_ring_empty(rxring)) {
				uint16_t *spkt, *dpkt;
				uint32_t cur = rxring->cur;
				struct netmap_slot *slot = &rxring->slot[cur];
				char *src, *dst;
				src = NETMAP_BUF(rxring, slot->buf_idx);
				//D("got pkt %p of size %d", src, slot->len);
				rxring->head = rxring->cur = nm_ring_next(rxring, cur);
				rx++;
				if (txavail == 0)
					continue;
				dst = NETMAP_BUF(txring,
				    txring->slot[txcur].buf_idx);
				/* copy... */
				dpkt = (uint16_t *)dst;
				spkt = (uint16_t *)src;
				nm_pkt_copy(src, dst, slot->len);
				/* swap source and destination MAC */
				dpkt[0] = spkt[3];
				dpkt[1] = spkt[4];
				dpkt[2] = spkt[5];
				dpkt[3] = spkt[0];
				dpkt[4] = spkt[1];
				dpkt[5] = spkt[2];
				txring->slot[txcur].len = slot->len;
				txcur = nm_ring_next(txring, txcur);
				txavail--;
				sent++;
			}
		}
		txring->head = txring->cur = txcur;
		targ->ctr.pkts = sent;
#ifdef BUSYWAIT
		ioctl(pfd.fd, NIOCTXSYNC, NULL);
#endif
		//D("tx %d rx %d", sent, rx);
	}

	targ->completed = 1;

	/* reset the ``used`` flag. */
	targ->used = 0;

	return NULL;
}


static void *
sender_body(void *data)
{
	struct targ *targ = (struct targ *) data;
	struct pollfd pfd = { .fd = targ->fd, .events = POLLOUT };
	struct netmap_if *nifp;
	struct netmap_ring *txring = NULL;
	int i;
	uint64_t n = targ->g->npackets / targ->g->nthreads;
	uint64_t sent = 0;
	uint64_t event = 0;
	int options = targ->g->options | OPT_COPY;
	struct timespec nexttime = { 0, 0}; // XXX silence compiler
	int rate_limit = targ->g->tx_rate;
	struct pkt *pkt = &targ->pkt;
	void *frame;
	int size;

	if (targ->frame == NULL) {
		frame = pkt;
		frame += sizeof(pkt->vh) - targ->g->virt_header;
		size = targ->g->pkt_size + targ->g->virt_header;
	} else {
		frame = targ->frame;
		size = targ->g->pkt_size;
	}

	D("start, fd %d main_fd %d", targ->fd, targ->g->main_fd);
	if (setaffinity(targ->thread, targ->affinity))
		goto quit;

	/* main loop.*/
	clock_gettime(CLOCK_REALTIME_PRECISE, &targ->tic);
	if (rate_limit) {
		targ->tic = timespec_add(targ->tic, (struct timespec){2,0});
		targ->tic.tv_nsec = 0;
		wait_time(targ->tic);
		nexttime = targ->tic;
	}
        if (targ->g->dev_type == DEV_TAP) {
	    D("writing to file desc %d", targ->g->main_fd);

	    for (i = 0; !targ->cancel && (n == 0 || sent < n); i++) {
		if (write(targ->g->main_fd, frame, size) != -1)
			sent++;
		update_addresses(pkt, targ->g);
		if (i > 10000) {
			targ->ctr.pkts = sent;
			targ->ctr.bytes = sent*size;
			targ->ctr.events = sent;
			i = 0;
		}
	    }
#ifndef NO_PCAP
    } else if (targ->g->dev_type == DEV_PCAP) {
	    pcap_t *p = targ->g->p;

	    for (i = 0; !targ->cancel && (n == 0 || sent < n); i++) {
		if (pcap_inject(p, frame, size) != -1)
			sent++;
		update_addresses(pkt, targ->g);
		if (i > 10000) {
			targ->ctr.pkts = sent;
			targ->ctr.bytes = sent*size;
			targ->ctr.events = sent;
			i = 0;
		}
	    }
#endif /* NO_PCAP */
    } else {
	int tosend = 0;
	int frags = targ->g->frags;

	nifp = targ->nmd->nifp;
	while (!targ->cancel && (n == 0 || sent < n)) {
		int rv;

		if (rate_limit && tosend <= 0) {
			tosend = targ->g->burst;
			nexttime = timespec_add(nexttime, targ->g->tx_period);
			wait_time(nexttime);
		}

		/*
		 * wait for available room in the send queue(s)
		 */
#ifdef BUSYWAIT
		(void)rv;
		if (ioctl(pfd.fd, NIOCTXSYNC, NULL) < 0) {
			D("ioctl error on queue %d: %s", targ->me,
					strerror(errno));
			goto quit;
		}
#else /* !BUSYWAIT */
		if ( (rv = poll(&pfd, 1, 2000)) <= 0) {
			if (targ->cancel)
				break;
			D("poll error on queue %d: %s", targ->me,
<<<<<<< HEAD
				errno ? strerror(errno) : "timeout");
=======
				rv ? strerror(errno) : "timeout");
>>>>>>> bc798c9b
			// goto quit;
		}
		if (pfd.revents & POLLERR) {
			D("poll error on %d ring %d-%d", pfd.fd,
				targ->nmd->first_tx_ring, targ->nmd->last_tx_ring);
			goto quit;
		}
#endif /* !BUSYWAIT */
		/*
		 * scan our queues and send on those with room
		 */
		if (options & OPT_COPY && sent > 100000 && !(targ->g->options & OPT_COPY) ) {
			D("drop copy");
			options &= ~OPT_COPY;
		}
		for (i = targ->nmd->first_tx_ring; i <= targ->nmd->last_tx_ring; i++) {
			int m;
			uint64_t limit = rate_limit ?  tosend : targ->g->burst;

			if (n > 0 && n == sent)
				break;

			if (n > 0 && n - sent < limit)
				limit = n - sent;
			txring = NETMAP_TXRING(nifp, i);
			if (nm_ring_empty(txring))
				continue;
			if (frags > 1)
				limit = ((limit + frags - 1) / frags) * frags;

			if (targ->g->pkt_min_size > 0) {
				size = random() %
					(targ->g->pkt_size - targ->g->pkt_min_size) +
					targ->g->pkt_min_size;
			}
			m = send_packets(txring, pkt, frame, size, targ->g,
					 limit, options, frags);
			ND("limit %lu tail %d frags %d m %d",
				limit, txring->tail, frags, m);
			sent += m;
			if (m > 0) //XXX-ste: can m be 0?
				event++;
			targ->ctr.pkts = sent;
			targ->ctr.bytes = sent*size;
			targ->ctr.events = event;
			if (rate_limit) {
				tosend -= m;
				if (tosend <= 0)
					break;
			}
		}
	}
	/* flush any remaining packets */
	if (txring != NULL) {
		D("flush tail %d head %d on thread %p",
			txring->tail, txring->head,
			(void *)pthread_self());
		ioctl(pfd.fd, NIOCTXSYNC, NULL);
	}

	/* final part: wait all the TX queues to be empty. */
	for (i = targ->nmd->first_tx_ring; i <= targ->nmd->last_tx_ring; i++) {
		txring = NETMAP_TXRING(nifp, i);
		while (!targ->cancel && nm_tx_pending(txring)) {
			RD(5, "pending tx tail %d head %d on ring %d",
				txring->tail, txring->head, i);
			ioctl(pfd.fd, NIOCTXSYNC, NULL);
			usleep(1); /* wait 1 tick */
		}
	}
    } /* end DEV_NETMAP */

	clock_gettime(CLOCK_REALTIME_PRECISE, &targ->toc);
	targ->completed = 1;
	targ->ctr.pkts = sent;
	targ->ctr.bytes = sent*size;
	targ->ctr.events = event;
quit:
	/* reset the ``used`` flag. */
	targ->used = 0;

	return (NULL);
}


#ifndef NO_PCAP
static void
receive_pcap(u_char *user, const struct pcap_pkthdr * h,
	const u_char * bytes)
{
	struct my_ctrs *ctr = (struct my_ctrs *)user;
	(void)bytes;	/* UNUSED */
	ctr->bytes += h->len;
	ctr->pkts++;
}
#endif /* !NO_PCAP */


static int
receive_packets(struct netmap_ring *ring, u_int limit, int dump, uint64_t *bytes)
{
	u_int cur, rx, n;
	uint64_t b = 0;

	if (bytes == NULL)
		bytes = &b;

	cur = ring->cur;
	n = nm_ring_space(ring);
	if (n < limit)
		limit = n;
	for (rx = 0; rx < limit; rx++) {
		struct netmap_slot *slot = &ring->slot[cur];
		char *p = NETMAP_BUF(ring, slot->buf_idx);

		*bytes += slot->len;
		if (dump)
			dump_payload(p, slot->len, ring, cur);

		cur = nm_ring_next(ring, cur);
	}
	ring->head = ring->cur = cur;

	return (rx);
}

static void *
receiver_body(void *data)
{
	struct targ *targ = (struct targ *) data;
	struct pollfd pfd = { .fd = targ->fd, .events = POLLIN };
	struct netmap_if *nifp;
	struct netmap_ring *rxring;
	int i;
	struct my_ctrs cur;

	memset(&cur, 0, sizeof(cur));

	if (setaffinity(targ->thread, targ->affinity))
		goto quit;

	D("reading from %s fd %d main_fd %d",
		targ->g->ifname, targ->fd, targ->g->main_fd);
	/* unbounded wait for the first packet. */
	for (;!targ->cancel;) {
		i = poll(&pfd, 1, 1000);
		if (i > 0 && !(pfd.revents & POLLERR))
			break;
		if (i < 0) {
			D("poll() error: %s", strerror(errno));
			goto quit;
		}
		if (pfd.revents & POLLERR) {
			D("fd error");
			goto quit;
		}
		RD(1, "waiting for initial packets, poll returns %d %d",
			i, pfd.revents);
	}
	/* main loop, exit after 1s silence */
	clock_gettime(CLOCK_REALTIME_PRECISE, &targ->tic);
    if (targ->g->dev_type == DEV_TAP) {
	while (!targ->cancel) {
		char buf[MAX_BODYSIZE];
		/* XXX should we poll ? */
		i = read(targ->g->main_fd, buf, sizeof(buf));
		if (i > 0) {
			targ->ctr.pkts++;
			targ->ctr.bytes += i;
			targ->ctr.events++;
		}
	}
#ifndef NO_PCAP
    } else if (targ->g->dev_type == DEV_PCAP) {
	while (!targ->cancel) {
		/* XXX should we poll ? */
		pcap_dispatch(targ->g->p, targ->g->burst, receive_pcap,
			(u_char *)&targ->ctr);
                targ->ctr.events++;
	}
#endif /* !NO_PCAP */
    } else {
	int dump = targ->g->options & OPT_DUMP;

	nifp = targ->nmd->nifp;
	while (!targ->cancel) {
		/* Once we started to receive packets, wait at most 1 seconds
		   before quitting. */
#ifdef BUSYWAIT
		if (ioctl(pfd.fd, NIOCRXSYNC, NULL) < 0) {
			D("ioctl error on queue %d: %s", targ->me,
					strerror(errno));
			goto quit;
		}
#else /* !BUSYWAIT */
		if (poll(&pfd, 1, 1 * 1000) <= 0 && !targ->g->forever) {
			clock_gettime(CLOCK_REALTIME_PRECISE, &targ->toc);
			targ->toc.tv_sec -= 1; /* Subtract timeout time. */
			goto out;
		}

		if (pfd.revents & POLLERR) {
			D("poll err");
			goto quit;
		}
#endif /* !BUSYWAIT */
		uint64_t cur_space = 0;
		for (i = targ->nmd->first_rx_ring; i <= targ->nmd->last_rx_ring; i++) {
			int m;

			rxring = NETMAP_RXRING(nifp, i);
			/* compute free space in the ring */
			m = rxring->head + rxring->num_slots - rxring->tail;
			if (m >= (int) rxring->num_slots)
				m -= rxring->num_slots;
			cur_space += m;
			if (nm_ring_empty(rxring))
				continue;

			m = receive_packets(rxring, targ->g->burst, dump, &cur.bytes);
			cur.pkts += m;
			if (m > 0)
				cur.events++;
		}
		cur.min_space = targ->ctr.min_space;
		if (cur_space < cur.min_space)
			cur.min_space = cur_space;
		targ->ctr = cur;
	}
    }

	clock_gettime(CLOCK_REALTIME_PRECISE, &targ->toc);

#if !defined(BUSYWAIT)
out:
#endif
	targ->completed = 1;
	targ->ctr = cur;

quit:
	/* reset the ``used`` flag. */
	targ->used = 0;

	return (NULL);
}

static void *
txseq_body(void *data)
{
	struct targ *targ = (struct targ *) data;
	struct pollfd pfd = { .fd = targ->fd, .events = POLLOUT };
	struct netmap_ring *ring;
	int64_t sent = 0;
	uint64_t event = 0;
	int options = targ->g->options | OPT_COPY;
	struct timespec nexttime = {0, 0};
	int rate_limit = targ->g->tx_rate;
	struct pkt *pkt = &targ->pkt;
	int frags = targ->g->frags;
	uint32_t sequence = 0;
	int budget = 0;
	void *frame;
	int size;

	if (targ->g->nthreads > 1) {
		D("can only txseq ping with 1 thread");
		return NULL;
	}

	if (targ->g->npackets > 0) {
		D("Ignoring -n argument");
	}

	frame = pkt;
	frame += sizeof(pkt->vh) - targ->g->virt_header;
	size = targ->g->pkt_size + targ->g->virt_header;

	D("start, fd %d main_fd %d", targ->fd, targ->g->main_fd);
	if (setaffinity(targ->thread, targ->affinity))
		goto quit;

	clock_gettime(CLOCK_REALTIME_PRECISE, &targ->tic);
	if (rate_limit) {
		targ->tic = timespec_add(targ->tic, (struct timespec){2,0});
		targ->tic.tv_nsec = 0;
		wait_time(targ->tic);
		nexttime = targ->tic;
	}

	/* Only use the first queue. */
	ring = NETMAP_TXRING(targ->nmd->nifp, targ->nmd->first_tx_ring);

	while (!targ->cancel) {
		int64_t limit;
		unsigned int space;
		unsigned int head;
		int fcnt;
		uint16_t sum = 0;
		int rv;

		if (!rate_limit) {
			budget = targ->g->burst;

		} else if (budget <= 0) {
			budget = targ->g->burst;
			nexttime = timespec_add(nexttime, targ->g->tx_period);
			wait_time(nexttime);
		}

		/* wait for available room in the send queue */
#ifdef BUSYWAIT
		(void)rv;
		if (ioctl(pfd.fd, NIOCTXSYNC, NULL) < 0) {
			D("ioctl error on queue %d: %s", targ->me,
					strerror(errno));
			goto quit;
		}
#else /* !BUSYWAIT */
		if ( (rv = poll(&pfd, 1, 2000)) <= 0) {
			if (targ->cancel)
				break;
			D("poll error on queue %d: %s", targ->me,
<<<<<<< HEAD
				errno ? strerror(errno) : "timeout");
=======
				rv ? strerror(errno) : "timeout");
>>>>>>> bc798c9b
			// goto quit;
		}
		if (pfd.revents & POLLERR) {
			D("poll error on %d ring %d-%d", pfd.fd,
				targ->nmd->first_tx_ring, targ->nmd->last_tx_ring);
			goto quit;
		}
#endif /* !BUSYWAIT */

		/* If no room poll() again. */
		space = nm_ring_space(ring);
		if (!space) {
			continue;
		}

		limit = budget;

		if (space < limit) {
			limit = space;
		}

		/* Cut off ``limit`` to make sure is multiple of ``frags``. */
		if (frags > 1) {
			limit = (limit / frags) * frags;
		}

		limit = sent + limit; /* Convert to absolute. */

		for (fcnt = frags, head = ring->head;
				sent < limit; sent++, sequence++) {
			struct netmap_slot *slot = &ring->slot[head];
			char *p = NETMAP_BUF(ring, slot->buf_idx);
			uint16_t *w = (uint16_t *)PKT(pkt, body, targ->g->af), t;

			memcpy(&sum, targ->g->af == AF_INET ? &pkt->ipv4.udp.uh_sum : &pkt->ipv6.udp.uh_sum, sizeof(sum));

			slot->flags = 0;
			t = *w;
			PKT(pkt, body, targ->g->af)[0] = sequence >> 24;
			PKT(pkt, body, targ->g->af)[1] = (sequence >> 16) & 0xff;
			sum = ~cksum_add(~sum, cksum_add(~t, *w));
			t = *++w;
			PKT(pkt, body, targ->g->af)[2] = (sequence >> 8) & 0xff;
			PKT(pkt, body, targ->g->af)[3] = sequence & 0xff;
			sum = ~cksum_add(~sum, cksum_add(~t, *w));
			memcpy(targ->g->af == AF_INET ? &pkt->ipv4.udp.uh_sum : &pkt->ipv6.udp.uh_sum, &sum, sizeof(sum));
			nm_pkt_copy(frame, p, size);
			if (fcnt == frags) {
				update_addresses(pkt, targ->g);
			}

			if (options & OPT_DUMP) {
				dump_payload(p, size, ring, head);
			}

			slot->len = size;

			if (--fcnt > 0) {
				slot->flags |= NS_MOREFRAG;
			} else {
				fcnt = frags;
			}

			if (sent == limit - 1) {
				/* Make sure we don't push an incomplete
				 * packet. */
				assert(!(slot->flags & NS_MOREFRAG));
				slot->flags |= NS_REPORT;
			}

			head = nm_ring_next(ring, head);
			if (rate_limit) {
				budget--;
			}
		}

		ring->cur = ring->head = head;

		event ++;
		targ->ctr.pkts = sent;
		targ->ctr.bytes = sent * size;
		targ->ctr.events = event;
	}

	/* flush any remaining packets */
	D("flush tail %d head %d on thread %p",
		ring->tail, ring->head,
		(void *)pthread_self());
	ioctl(pfd.fd, NIOCTXSYNC, NULL);

	/* final part: wait the TX queues to become empty. */
	while (!targ->cancel && nm_tx_pending(ring)) {
		RD(5, "pending tx tail %d head %d on ring %d",
				ring->tail, ring->head, targ->nmd->first_tx_ring);
		ioctl(pfd.fd, NIOCTXSYNC, NULL);
		usleep(1); /* wait 1 tick */
	}

	clock_gettime(CLOCK_REALTIME_PRECISE, &targ->toc);
	targ->completed = 1;
	targ->ctr.pkts = sent;
	targ->ctr.bytes = sent * size;
	targ->ctr.events = event;
quit:
	/* reset the ``used`` flag. */
	targ->used = 0;

	return (NULL);
}


static char *
multi_slot_to_string(struct netmap_ring *ring, unsigned int head,
		     unsigned int nfrags, char *strbuf, size_t strbuflen)
{
	unsigned int f;
	char *ret = strbuf;

	for (f = 0; f < nfrags; f++) {
		struct netmap_slot *slot = &ring->slot[head];
		int m = snprintf(strbuf, strbuflen, "|%u,%x|", slot->len,
				 slot->flags);
		if (m >= (int)strbuflen) {
			break;
		}
		strbuf += m;
		strbuflen -= m;

		head = nm_ring_next(ring, head);
	}

	return ret;
}

static void *
rxseq_body(void *data)
{
	struct targ *targ = (struct targ *) data;
	struct pollfd pfd = { .fd = targ->fd, .events = POLLIN };
	int dump = targ->g->options & OPT_DUMP;
	struct netmap_ring *ring;
	unsigned int frags_exp = 1;
	struct my_ctrs cur;
	unsigned int frags = 0;
	int first_packet = 1;
	int first_slot = 1;
	int i, j, af, nrings;
	uint32_t seq, *seq_exp = NULL;

	memset(&cur, 0, sizeof(cur));

	if (setaffinity(targ->thread, targ->affinity))
		goto quit;

	nrings = targ->nmd->last_rx_ring - targ->nmd->first_rx_ring + 1;
	seq_exp = calloc(nrings, sizeof(uint32_t));
	if (seq_exp == NULL) {
		D("failed to allocate seq array");
		goto quit;
	}

	D("reading from %s fd %d main_fd %d",
		targ->g->ifname, targ->fd, targ->g->main_fd);
	/* unbounded wait for the first packet. */
	for (;!targ->cancel;) {
		i = poll(&pfd, 1, 1000);
		if (i > 0 && !(pfd.revents & POLLERR))
			break;
		RD(1, "waiting for initial packets, poll returns %d %d",
			i, pfd.revents);
	}

	clock_gettime(CLOCK_REALTIME_PRECISE, &targ->tic);


	while (!targ->cancel) {
		unsigned int head;
		int limit;

#ifdef BUSYWAIT
		if (ioctl(pfd.fd, NIOCRXSYNC, NULL) < 0) {
			D("ioctl error on queue %d: %s", targ->me,
					strerror(errno));
			goto quit;
		}
#else /* !BUSYWAIT */
		if (poll(&pfd, 1, 1 * 1000) <= 0 && !targ->g->forever) {
			clock_gettime(CLOCK_REALTIME_PRECISE, &targ->toc);
			targ->toc.tv_sec -= 1; /* Subtract timeout time. */
			goto out;
		}

		if (pfd.revents & POLLERR) {
			D("poll err");
			goto quit;
		}
#endif /* !BUSYWAIT */

		for (j = targ->nmd->first_rx_ring; j <= targ->nmd->last_rx_ring; j++) {
			ring = NETMAP_RXRING(targ->nmd->nifp, j);
			if (nm_ring_empty(ring))
				continue;

			limit = nm_ring_space(ring);
			if (limit > targ->g->burst)
				limit = targ->g->burst;

#if 0
			/* Enable this if
			 *     1) we remove the early-return optimization from
			 *        the netmap poll implementation, or
			 *     2) pipes get NS_MOREFRAG support.
			 * With the current netmap implementation, an experiment like
			 *    pkt-gen -i vale:1{1 -f txseq -F 9
			 *    pkt-gen -i vale:1}1 -f rxseq
			 * would get stuck as soon as we find nm_ring_space(ring) < 9,
			 * since here limit is rounded to 0 and
			 * pipe rxsync is not called anymore by the poll() of this loop.
			 */
			if (frags_exp > 1) {
				int o = limit;
				/* Cut off to the closest smaller multiple. */
				limit = (limit / frags_exp) * frags_exp;
				RD(2, "LIMIT %d --> %d", o, limit);
			}
#endif

			for (head = ring->head, i = 0; i < limit; i++) {
				struct netmap_slot *slot = &ring->slot[head];
				char *p = NETMAP_BUF(ring, slot->buf_idx);
				int len = slot->len;
				struct pkt *pkt;

				if (dump) {
					dump_payload(p, slot->len, ring, head);
				}

				frags++;
				if (!(slot->flags & NS_MOREFRAG)) {
					if (first_packet) {
						first_packet = 0;
					} else if (frags != frags_exp) {
						char prbuf[512];
						RD(1, "Received packets with %u frags, "
								"expected %u, '%s'", frags, frags_exp,
								multi_slot_to_string(ring, head-frags+1,
							       	frags,
									prbuf, sizeof(prbuf)));
					}
					first_packet = 0;
					frags_exp = frags;
					frags = 0;
				}

				p -= sizeof(pkt->vh) - targ->g->virt_header;
				len += sizeof(pkt->vh) - targ->g->virt_header;
				pkt = (struct pkt *)p;
				if (ntohs(pkt->eh.ether_type) == ETHERTYPE_IP)
					af = AF_INET;
				else
					af = AF_INET6;

				if ((char *)pkt + len < ((char *)PKT(pkt, body, af)) +
						sizeof(seq)) {
					RD(1, "%s: packet too small (len=%u)", __func__,
							slot->len);
				} else {
					seq = (PKT(pkt, body, af)[0] << 24) |
						(PKT(pkt, body, af)[1] << 16) |
						(PKT(pkt, body, af)[2] << 8) |
						PKT(pkt, body, af)[3];
					if (first_slot) {
						/* Grab the first one, whatever it
						   is. */
						seq_exp[j] = seq;
						first_slot = 0;
					} else if (seq != seq_exp[j]) {
						uint32_t delta = seq - seq_exp[j];

						if (delta < (0xFFFFFFFF >> 1)) {
							RD(2, "Sequence GAP: exp %u found %u",
									seq_exp[j], seq);
						} else {
							RD(2, "Sequence OUT OF ORDER: "
									"exp %u found %u", seq_exp[j], seq);
						}
						seq_exp[j] = seq;
					}
					seq_exp[j]++;
				}

				cur.bytes += slot->len;
				head = nm_ring_next(ring, head);
				cur.pkts++;
			}

			ring->cur = ring->head = head;

			cur.events++;
			targ->ctr = cur;
		}
	}
	clock_gettime(CLOCK_REALTIME_PRECISE, &targ->toc);

#ifndef BUSYWAIT
out:
#endif /* !BUSYWAIT */
	targ->completed = 1;
	targ->ctr = cur;

quit:
	if (seq_exp != NULL)
		free(seq_exp);
	/* reset the ``used`` flag. */
	targ->used = 0;

	return (NULL);
}


static void
tx_output(struct my_ctrs *cur, double delta, const char *msg)
{
	double bw, raw_bw, pps, abs;
	char b1[40], b2[80], b3[80];
	int size;

	if (cur->pkts == 0) {
		printf("%s nothing.\n", msg);
		return;
	}

	size = (int)(cur->bytes / cur->pkts);

	printf("%s %llu packets %llu bytes %llu events %d bytes each in %.2f seconds.\n",
		msg,
		(unsigned long long)cur->pkts,
		(unsigned long long)cur->bytes,
		(unsigned long long)cur->events, size, delta);
	if (delta == 0)
		delta = 1e-6;
	if (size < 60)		/* correct for min packet size */
		size = 60;
	pps = cur->pkts / delta;
	bw = (8.0 * cur->bytes) / delta;
	/* raw packets have4 bytes crc + 20 bytes framing */
	raw_bw = (8.0 * (cur->pkts * 24 + cur->bytes)) / delta;
	abs = cur->pkts / (double)(cur->events);

	printf("Speed: %spps Bandwidth: %sbps (raw %sbps). Average batch: %.2f pkts\n",
		norm(b1, pps, normalize), norm(b2, bw, normalize), norm(b3, raw_bw, normalize), abs);
}

static void
usage(int errcode)
{
	const char *cmd = "pkt-gen";
	fprintf(stderr,
		"Usage:\n"
		"%s arguments\n"
		     "\t-i interface		interface name\n"
		     "\t-f function		tx rx ping pong txseq rxseq\n"
		     "\t-n count		number of iterations (can be 0)\n"
#ifdef notyet
		     "\t-t pkts_to_send		also forces tx mode\n"
		     "\t-r pkts_to_receive	also forces rx mode\n"
#endif
		     "\t-l pkt_size		in bytes excluding CRC\n"
		     "\t			(if passed a second time, use random sizes\n"
		     "\t			 bigger than the second one and lower than\n"
		     "\t			 the first one)\n"
		     "\t-d dst_ip[:port[-dst_ip:port]]   single or range\n"
		     "\t-s src_ip[:port[-src_ip:port]]   single or range\n"
		     "\t-D dst-mac\n"
		     "\t-S src-mac\n"
		     "\t-a cpu_id		use setaffinity\n"
		     "\t-b burst size		testing, mostly\n"
		     "\t-c cores		cores to use\n"
		     "\t-p threads		processes/threads to use\n"
		     "\t-T report_ms		milliseconds between reports\n"
		     "\t-w wait_for_link_time	in seconds\n"
		     "\t-R rate			in packets per second\n"
		     "\t-X			dump payload\n"
		     "\t-H len			add empty virtio-net-header with size 'len'\n"
		     "\t-E pipes		allocate extra space for a number of pipes\n"
		     "\t-r			do not touch the buffers (send rubbish)\n"
	             "\t-P file			load packet from pcap file\n"
		     "\t-z			use random IPv4 src address/port\n"
		     "\t-Z			use random IPv4 dst address/port\n"
		     "\t-F num_frags		send multi-slot packets\n"
		     "\t-A			activate pps stats on receiver\n"
		     "\t-4			IPv4\n"
		     "\t-6			IPv6\n"
		     "\t-N			don't normalize units (Kbps/Mbps/etc)\n"
		     "\t-I			use indirect buffers, tx only\n"
		     "\t-o options		data generation options (parsed using atoi)\n"
		     "\t			OPT_PREFETCH	1\n"
		     "\t			OPT_ACCESS	2\n"
		     "\t			OPT_COPY	4\n"
		     "\t			OPT_MEMCPY	8\n"
		     "\t			OPT_TS		16 (add a timestamp)\n"
		     "\t			OPT_INDIRECT	32 (use indirect buffers)\n"
		     "\t			OPT_DUMP	64 (dump rx/tx traffic)\n"
		     "\t			OPT_RUBBISH	256\n"
		     "\t			    (send wathever the buffers contain)\n"
		     "\t			OPT_RANDOM_SRC  512\n"
		     "\t			OPT_RANDOM_DST  1024\n"
		     "\t			OPT_PPS_STATS   2048\n"
		     "\t-W			exit RX with no traffic\n"
		     "\t-v			verbose (more v = more verbose)\n"
		     "\t-C vale-config		specify a vale config\n"
#ifdef notyet
		     "\t			The configuration may consist of 0 to 4\n"
		     "\t			numbers separated by commas:\n"
		     "\t			#tx-slots,#rx-slots,#tx-rings,#rx-rings.\n"
		     "\t			Missing numbers or zeroes stand for default\n"
		     "\t			values. As an additional convenience, if\n"
		     "\t			exactly one number is specified, then this\n"
		     "\t			is assigned to both #tx-slots and #rx-slots.\n"
		     "\t			If there is no 4th number, then the 3rd is\n"
		     "\t			assigned to both #tx-rings and #rx-rings.\n"
#endif
		     "\t-e extra-bufs		extra_bufs - goes in nr_arg3\n"
		     "\t-m			ignored\n"
		     "",
		cmd);
	exit(errcode);
}

enum {
	TD_TYPE_SENDER = 1,
	TD_TYPE_RECEIVER,
	TD_TYPE_OTHER,
};

static void
start_threads(struct glob_arg *g) {
	int i;

	targs = calloc(g->nthreads, sizeof(*targs));
	struct targ *t;
	/*
	 * Now create the desired number of threads, each one
	 * using a single descriptor.
	 */
	for (i = 0; i < g->nthreads; i++) {
		t = &targs[i];

		bzero(t, sizeof(*t));
		t->fd = -1; /* default, with pcap */
		t->g = g;

		if (g->dev_type == DEV_NETMAP) {
			struct nm_desc nmd = *g->nmd; /* copy, we overwrite ringid */
			uint64_t nmd_flags = 0;
			nmd.self = &nmd;

			if (i > 0) {
				/* the first thread uses the fd opened by the main
				 * thread, the other threads re-open /dev/netmap
				 */
				if (g->nthreads > 1) {
					nmd.req.nr_flags =
						g->nmd->req.nr_flags & ~NR_REG_MASK;
					nmd.req.nr_flags |= NR_REG_ONE_NIC;
					nmd.req.nr_ringid = i;
				}
				/* Only touch one of the rings (rx is already ok) */
				if (g->td_type == TD_TYPE_RECEIVER)
					nmd_flags |= NETMAP_NO_TX_POLL;

				/* register interface. Override ifname and ringid etc. */
				t->nmd = nm_open(t->g->ifname, NULL, nmd_flags |
						NM_OPEN_IFNAME | NM_OPEN_NO_MMAP, &nmd);
				if (t->nmd == NULL) {
					D("Unable to open %s: %s",
							t->g->ifname, strerror(errno));
					continue;
				}
			} else {
				t->nmd = g->nmd;
			}
			t->fd = t->nmd->fd;

		} else {
			targs[i].fd = g->main_fd;
		}
		t->used = 1;
		t->me = i;
		if (g->affinity >= 0) {
			t->affinity = (g->affinity + i) % g->system_cpus;
		} else {
			t->affinity = -1;
		}
		/* default, init packets */
		initialize_packet(t);
	}
	/* Wait for PHY reset. */
	D("Wait %d secs for phy reset", g->wait_link);
	sleep(g->wait_link);
	D("Ready...");

	for (i = 0; i < g->nthreads; i++) {
		t = &targs[i];
		if (pthread_create(&t->thread, NULL, g->td_body, t) == -1) {
			D("Unable to create thread %d: %s", i, strerror(errno));
			t->used = 0;
		}
	}
}

static void
main_thread(struct glob_arg *g)
{
	int i;

	struct my_ctrs prev, cur;
	double delta_t;
	struct timeval tic, toc;

	prev.pkts = prev.bytes = prev.events = 0;
	gettimeofday(&prev.t, NULL);
	for (;;) {
		char b1[40], b2[40], b3[40], b4[70];
		uint64_t pps, usec;
		struct my_ctrs x;
		double abs;
		int done = 0;

		usec = wait_for_next_report(&prev.t, &cur.t,
				g->report_interval);

		cur.pkts = cur.bytes = cur.events = 0;
		cur.min_space = 0;
		if (usec < 10000) /* too short to be meaningful */
			continue;
		/* accumulate counts for all threads */
		for (i = 0; i < g->nthreads; i++) {
			cur.pkts += targs[i].ctr.pkts;
			cur.bytes += targs[i].ctr.bytes;
			cur.events += targs[i].ctr.events;
			cur.min_space += targs[i].ctr.min_space;
			targs[i].ctr.min_space = 99999;
			if (targs[i].used == 0)
				done++;
		}
		x.pkts = cur.pkts - prev.pkts;
		x.bytes = cur.bytes - prev.bytes;
		x.events = cur.events - prev.events;
		pps = (x.pkts*1000000 + usec/2) / usec;
		abs = (x.events > 0) ? (x.pkts / (double) x.events) : 0;

		if (!(g->options & OPT_PPS_STATS)) {
			strcpy(b4, "");
		} else {
			/* Compute some pps stats using a sliding window. */
			double ppsavg = 0.0, ppsdev = 0.0;
			int nsamples = 0;

			g->win[g->win_idx] = pps;
			g->win_idx = (g->win_idx + 1) % STATS_WIN;

			for (i = 0; i < STATS_WIN; i++) {
				ppsavg += g->win[i];
				if (g->win[i]) {
					nsamples ++;
				}
			}
			ppsavg /= nsamples;

			for (i = 0; i < STATS_WIN; i++) {
				if (g->win[i] == 0) {
					continue;
				}
				ppsdev += (g->win[i] - ppsavg) * (g->win[i] - ppsavg);
			}
			ppsdev /= nsamples;
			ppsdev = sqrt(ppsdev);

			snprintf(b4, sizeof(b4), "[avg/std %s/%s pps]",
				 norm(b1, ppsavg, normalize), norm(b2, ppsdev, normalize));
		}

		D("%spps %s(%spkts %sbps in %llu usec) %.2f avg_batch %d min_space",
			norm(b1, pps, normalize), b4,
			norm(b2, (double)x.pkts, normalize),
			norm(b3, (double)x.bytes*8, normalize),
			(unsigned long long)usec,
			abs, (int)cur.min_space);
		prev = cur;

		if (done == g->nthreads)
			break;
	}

	timerclear(&tic);
	timerclear(&toc);
	cur.pkts = cur.bytes = cur.events = 0;
	/* final round */
	for (i = 0; i < g->nthreads; i++) {
		struct timespec t_tic, t_toc;
		/*
		 * Join active threads, unregister interfaces and close
		 * file descriptors.
		 */
		if (targs[i].used)
			pthread_join(targs[i].thread, NULL); /* blocking */
		if (g->dev_type == DEV_NETMAP) {
			nm_close(targs[i].nmd);
			targs[i].nmd = NULL;
		} else {
			close(targs[i].fd);
		}

		if (targs[i].completed == 0)
			D("ouch, thread %d exited with error", i);

		/*
		 * Collect threads output and extract information about
		 * how long it took to send all the packets.
		 */
		cur.pkts += targs[i].ctr.pkts;
		cur.bytes += targs[i].ctr.bytes;
		cur.events += targs[i].ctr.events;
		/* collect the largest start (tic) and end (toc) times,
		 * XXX maybe we should do the earliest tic, or do a weighted
		 * average ?
		 */
		t_tic = timeval2spec(&tic);
		t_toc = timeval2spec(&toc);
		if (!timerisset(&tic) || timespec_ge(&targs[i].tic, &t_tic))
			tic = timespec2val(&targs[i].tic);
		if (!timerisset(&toc) || timespec_ge(&targs[i].toc, &t_toc))
			toc = timespec2val(&targs[i].toc);
	}

	/* print output. */
	timersub(&toc, &tic, &toc);
	delta_t = toc.tv_sec + 1e-6* toc.tv_usec;
	if (g->td_type == TD_TYPE_SENDER)
		tx_output(&cur, delta_t, "Sent");
	else if (g->td_type == TD_TYPE_RECEIVER)
		tx_output(&cur, delta_t, "Received");
}

struct td_desc {
	int ty;
	char *key;
	void *f;
	int default_burst;
};

static struct td_desc func[] = {
	{ TD_TYPE_RECEIVER,	"rx",		receiver_body,	512},	/* default */
	{ TD_TYPE_SENDER,	"tx",		sender_body,	512 },
	{ TD_TYPE_OTHER,	"ping",		ping_body,	1 },
	{ TD_TYPE_OTHER,	"pong",		pong_body,	1 },
	{ TD_TYPE_SENDER,	"txseq",	txseq_body,	512 },
	{ TD_TYPE_RECEIVER,	"rxseq",	rxseq_body,	512 },
	{ 0,			NULL,		NULL, 		0 }
};

static int
tap_alloc(char *dev)
{
	struct ifreq ifr;
	int fd, err;
	char *clonedev = TAP_CLONEDEV;

	(void)err;
	(void)dev;
	/* Arguments taken by the function:
	 *
	 * char *dev: the name of an interface (or '\0'). MUST have enough
	 *   space to hold the interface name if '\0' is passed
	 * int flags: interface flags (eg, IFF_TUN etc.)
	 */

#ifdef __FreeBSD__
	if (dev[3]) { /* tapSomething */
		static char buf[128];
		snprintf(buf, sizeof(buf), "/dev/%s", dev);
		clonedev = buf;
	}
#endif
	/* open the device */
	if( (fd = open(clonedev, O_RDWR)) < 0 ) {
		return fd;
	}
	D("%s open successful", clonedev);

	/* preparation of the struct ifr, of type "struct ifreq" */
	memset(&ifr, 0, sizeof(ifr));

#ifdef linux
	ifr.ifr_flags = IFF_TAP | IFF_NO_PI;

	if (*dev) {
		/* if a device name was specified, put it in the structure; otherwise,
		* the kernel will try to allocate the "next" device of the
		* specified type */
		strncpy(ifr.ifr_name, dev, IFNAMSIZ);
	}

	/* try to create the device */
	if( (err = ioctl(fd, TUNSETIFF, (void *) &ifr)) < 0 ) {
		D("failed to to a TUNSETIFF: %s", strerror(errno));
		close(fd);
		return err;
	}

	/* if the operation was successful, write back the name of the
	* interface to the variable "dev", so the caller can know
	* it. Note that the caller MUST reserve space in *dev (see calling
	* code below) */
	strcpy(dev, ifr.ifr_name);
	D("new name is %s", dev);
#endif /* linux */

        /* this is the special file descriptor that the caller will use to talk
         * with the virtual interface */
        return fd;
}

int
main(int arc, char **argv)
{
	int i;
	struct sigaction sa;
	sigset_t ss;

	struct glob_arg g;

	int ch;
	int devqueues = 1;	/* how many device queues */

	int pkt_size_done = 0;

	struct td_desc *fn = func;

	bzero(&g, sizeof(g));

	g.main_fd = -1;
	g.td_body = fn->f;
	g.td_type = fn->ty;
	g.report_interval = 1000;	/* report interval */
	g.affinity = -1;
	/* ip addresses can also be a range x.x.x.x-x.x.x.y */
	g.af = AF_INET;		/* default */
	g.src_ip.name = "10.0.0.1";
	g.dst_ip.name = "10.1.0.1";
	g.dst_mac.name = "ff:ff:ff:ff:ff:ff";
	g.src_mac.name = NULL;
	g.pkt_size = 60;
	g.pkt_min_size = 0;
	g.nthreads = 1;
	g.cpus = 1;		/* default */
	g.forever = 1;
	g.tx_rate = 0;
	g.frags = 1;
	g.nmr_config = "";
	g.virt_header = 0;
	g.wait_link = 2;

	while ((ch = getopt(arc, argv, "46a:f:F:Nn:i:Il:d:s:D:S:b:c:o:p:"
	    "T:w:WvR:XC:H:e:E:m:rP:zZAh")) != -1) {

		switch(ch) {
		default:
			D("bad option %c %s", ch, optarg);
			usage(-1);
			break;

                case 'h':
                        usage(0);
                        break;
		case '4':
			g.af = AF_INET;
			break;

		case '6':
			g.af = AF_INET6;
			break;

		case 'N':
			normalize = 0;
			break;

		case 'n':
			g.npackets = strtoull(optarg, NULL, 10);
			break;

		case 'F':
			i = atoi(optarg);
			if (i < 1 || i > 63) {
				D("invalid frags %d [1..63], ignore", i);
				break;
			}
			g.frags = i;
			break;

		case 'f':
			for (fn = func; fn->key; fn++) {
				if (!strcmp(fn->key, optarg))
					break;
			}
			if (fn->key) {
				g.td_body = fn->f;
				g.td_type = fn->ty;
			} else {
				D("unrecognised function %s", optarg);
			}
			break;

		case 'o':	/* data generation options */
			g.options |= atoi(optarg);
			break;

		case 'a':       /* force affinity */
			g.affinity = atoi(optarg);
			break;

		case 'i':	/* interface */
			/* a prefix of tap: netmap: or pcap: forces the mode.
			 * otherwise we guess
			 */
			D("interface is %s", optarg);
			if (strlen(optarg) > MAX_IFNAMELEN - 8) {
				D("ifname too long %s", optarg);
				break;
			}
			strcpy(g.ifname, optarg);
			if (!strcmp(optarg, "null")) {
				g.dev_type = DEV_NETMAP;
				g.dummy_send = 1;
			} else if (!strncmp(optarg, "tap:", 4)) {
				g.dev_type = DEV_TAP;
				strcpy(g.ifname, optarg + 4);
			} else if (!strncmp(optarg, "pcap:", 5)) {
				g.dev_type = DEV_PCAP;
				strcpy(g.ifname, optarg + 5);
			} else if (!strncmp(optarg, "netmap:", 7) ||
				   !strncmp(optarg, "vale", 4)) {
				g.dev_type = DEV_NETMAP;
			} else if (!strncmp(optarg, "tap", 3)) {
				g.dev_type = DEV_TAP;
			} else { /* prepend netmap: */
				g.dev_type = DEV_NETMAP;
				sprintf(g.ifname, "netmap:%s", optarg);
			}
			break;

		case 'I':
			g.options |= OPT_INDIRECT;	/* use indirect buffers */
			break;

		case 'l':	/* pkt_size */
			if (pkt_size_done) {
				g.pkt_min_size = atoi(optarg);
			} else {
				g.pkt_size = atoi(optarg);
				pkt_size_done = 1;
			}
			break;

		case 'd':
			g.dst_ip.name = optarg;
			break;

		case 's':
			g.src_ip.name = optarg;
			break;

		case 'T':	/* report interval */
			g.report_interval = atoi(optarg);
			break;

		case 'w':
			g.wait_link = atoi(optarg);
			break;

		case 'W':
			g.forever = 0; /* exit RX with no traffic */
			break;

		case 'b':	/* burst */
			g.burst = atoi(optarg);
			break;
		case 'c':
			g.cpus = atoi(optarg);
			break;
		case 'p':
			g.nthreads = atoi(optarg);
			break;

		case 'D': /* destination mac */
			g.dst_mac.name = optarg;
			break;

		case 'S': /* source mac */
			g.src_mac.name = optarg;
			break;
		case 'v':
			verbose++;
			break;
		case 'R':
			g.tx_rate = atoi(optarg);
			break;
		case 'X':
			g.options |= OPT_DUMP;
			break;
		case 'C':
			g.nmr_config = strdup(optarg);
			break;
		case 'H':
			g.virt_header = atoi(optarg);
			break;
		case 'e': /* extra bufs */
			g.extra_bufs = atoi(optarg);
			break;
		case 'E':
			g.extra_pipes = atoi(optarg);
			break;
		case 'P':
			g.packet_file = strdup(optarg);
			break;
		case 'm':
			/* ignored */
			break;
		case 'r':
			g.options |= OPT_RUBBISH;
			break;
		case 'z':
			g.options |= OPT_RANDOM_SRC;
			break;
		case 'Z':
			g.options |= OPT_RANDOM_DST;
			break;
		case 'A':
			g.options |= OPT_PPS_STATS;
			break;
		}
	}

	if (strlen(g.ifname) <=0 ) {
		D("missing ifname");
		usage(-1);
	}

	if (g.burst == 0) {
		g.burst = fn->default_burst;
		D("using default burst size: %d", g.burst);
	}

	g.system_cpus = i = system_ncpus();
	if (g.cpus < 0 || g.cpus > i) {
		D("%d cpus is too high, have only %d cpus", g.cpus, i);
		usage(-1);
	}
	D("running on %d cpus (have %d)", g.cpus, i);
	if (g.cpus == 0)
		g.cpus = i;

	if (g.pkt_size < 16 || g.pkt_size > MAX_PKTSIZE) {
		D("bad pktsize %d [16..%d]\n", g.pkt_size, MAX_PKTSIZE);
		usage(-1);
	}

	if (g.pkt_min_size > 0 && (g.pkt_min_size < 16 || g.pkt_min_size > g.pkt_size)) {
		D("bad pktminsize %d [16..%d]\n", g.pkt_min_size, g.pkt_size);
		usage(-1);
	}

	if (g.src_mac.name == NULL) {
		static char mybuf[20] = "00:00:00:00:00:00";
		/* retrieve source mac address. */
		if (source_hwaddr(g.ifname, mybuf) == -1) {
			D("Unable to retrieve source mac");
			// continue, fail later
		}
		g.src_mac.name = mybuf;
	}
	/* extract address ranges */
	if (extract_mac_range(&g.src_mac) || extract_mac_range(&g.dst_mac))
		usage(-1);
	g.options |= extract_ip_range(&g.src_ip, g.af);
	g.options |= extract_ip_range(&g.dst_ip, g.af);

	if (g.virt_header != 0 && g.virt_header != VIRT_HDR_1
			&& g.virt_header != VIRT_HDR_2) {
		D("bad virtio-net-header length");
		usage(-1);
	}

    if (g.dev_type == DEV_TAP) {
	D("want to use tap %s", g.ifname);
	g.main_fd = tap_alloc(g.ifname);
	if (g.main_fd < 0) {
		D("cannot open tap %s", g.ifname);
		usage(-1);
	}
#ifndef NO_PCAP
    } else if (g.dev_type == DEV_PCAP) {
	char pcap_errbuf[PCAP_ERRBUF_SIZE];

	pcap_errbuf[0] = '\0'; // init the buffer
	g.p = pcap_open_live(g.ifname, 256 /* XXX */, 1, 100, pcap_errbuf);
	if (g.p == NULL) {
		D("cannot open pcap on %s", g.ifname);
		usage(-1);
	}
	g.main_fd = pcap_fileno(g.p);
	D("using pcap on %s fileno %d", g.ifname, g.main_fd);
#endif /* !NO_PCAP */
    } else if (g.dummy_send) { /* but DEV_NETMAP */
	D("using a dummy send routine");
    } else {
	struct nm_desc base_nmd;
	char errmsg[MAXERRMSG];
	u_int flags;

	bzero(&base_nmd, sizeof(base_nmd));

	parse_nmr_config(g.nmr_config, &base_nmd.req);
	if (g.extra_bufs) {
		base_nmd.req.nr_arg3 = g.extra_bufs;
	}
	if (g.extra_pipes) {
	    base_nmd.req.nr_arg1 = g.extra_pipes;
	}

	base_nmd.req.nr_flags |= NR_ACCEPT_VNET_HDR;

	if (nm_parse(g.ifname, &base_nmd, errmsg) < 0) {
		D("Invalid name '%s': %s", g.ifname, errmsg);
		goto out;
	}

	/*
	 * Open the netmap device using nm_open().
	 *
	 * protocol stack and may cause a reset of the card,
	 * which in turn may take some time for the PHY to
	 * reconfigure. We do the open here to have time to reset.
	 */
	flags = NM_OPEN_IFNAME | NM_OPEN_ARG1 | NM_OPEN_ARG2 |
		NM_OPEN_ARG3 | NM_OPEN_RING_CFG;
	if (g.nthreads > 1) {
		base_nmd.req.nr_flags &= ~NR_REG_MASK;
		base_nmd.req.nr_flags |= NR_REG_ONE_NIC;
		base_nmd.req.nr_ringid = 0;
	}
	g.nmd = nm_open(g.ifname, NULL, flags, &base_nmd);
	if (g.nmd == NULL) {
		D("Unable to open %s: %s", g.ifname, strerror(errno));
		goto out;
	}
	g.main_fd = g.nmd->fd;
	D("mapped %"PRIu32"KB at %p", g.nmd->req.nr_memsize>>10, g.nmd->mem);

	if (g.virt_header) {
		/* Set the virtio-net header length, since the user asked
		 * for it explicitely. */
		set_vnet_hdr_len(&g);
	} else {
		/* Check whether the netmap port we opened requires us to send
		 * and receive frames with virtio-net header. */
		get_vnet_hdr_len(&g);
	}

	/* get num of queues in tx or rx */
	if (g.td_type == TD_TYPE_SENDER)
		devqueues = g.nmd->req.nr_tx_rings;
	else
		devqueues = g.nmd->req.nr_rx_rings;

	/* validate provided nthreads. */
	if (g.nthreads < 1 || g.nthreads > devqueues) {
		D("bad nthreads %d, have %d queues", g.nthreads, devqueues);
		// continue, fail later
	}

	if (verbose) {
		struct netmap_if *nifp = g.nmd->nifp;
		struct nmreq *req = &g.nmd->req;

		D("nifp at offset %d, %d tx %d rx region %d",
		    req->nr_offset, req->nr_tx_rings, req->nr_rx_rings,
		    req->nr_arg2);
		for (i = 0; i <= req->nr_tx_rings; i++) {
			struct netmap_ring *ring = NETMAP_TXRING(nifp, i);
			D("   TX%d at 0x%p slots %d", i,
			    (void *)((char *)ring - (char *)nifp), ring->num_slots);
		}
		for (i = 0; i <= req->nr_rx_rings; i++) {
			struct netmap_ring *ring = NETMAP_RXRING(nifp, i);
			D("   RX%d at 0x%p slots %d", i,
			    (void *)((char *)ring - (char *)nifp), ring->num_slots);
		}
	}

	/* Print some debug information. */
	fprintf(stdout,
		"%s %s: %d queues, %d threads and %d cpus.\n",
		(g.td_type == TD_TYPE_SENDER) ? "Sending on" :
			((g.td_type == TD_TYPE_RECEIVER) ? "Receiving from" :
			"Working on"),
		g.ifname,
		devqueues,
		g.nthreads,
		g.cpus);
	if (g.td_type == TD_TYPE_SENDER) {
		fprintf(stdout, "%s -> %s (%s -> %s)\n",
			g.src_ip.name, g.dst_ip.name,
			g.src_mac.name, g.dst_mac.name);
	}

out:
	/* Exit if something went wrong. */
	if (g.main_fd < 0) {
		D("aborting");
		usage(-1);
	}
    }


	if (g.options) {
		D("--- SPECIAL OPTIONS:%s%s%s%s%s%s\n",
			g.options & OPT_PREFETCH ? " prefetch" : "",
			g.options & OPT_ACCESS ? " access" : "",
			g.options & OPT_MEMCPY ? " memcpy" : "",
			g.options & OPT_INDIRECT ? " indirect" : "",
			g.options & OPT_COPY ? " copy" : "",
			g.options & OPT_RUBBISH ? " rubbish " : "");
	}

	g.tx_period.tv_sec = g.tx_period.tv_nsec = 0;
	if (g.tx_rate > 0) {
		/* try to have at least something every second,
		 * reducing the burst size to some 0.01s worth of data
		 * (but no less than one full set of fragments)
	 	 */
		uint64_t x;
		int lim = (g.tx_rate)/300;
		if (g.burst > lim)
			g.burst = lim;
		if (g.burst < g.frags)
			g.burst = g.frags;
		x = ((uint64_t)1000000000 * (uint64_t)g.burst) / (uint64_t) g.tx_rate;
		g.tx_period.tv_nsec = x;
		g.tx_period.tv_sec = g.tx_period.tv_nsec / 1000000000;
		g.tx_period.tv_nsec = g.tx_period.tv_nsec % 1000000000;
	}
	if (g.td_type == TD_TYPE_SENDER)
	    D("Sending %d packets every  %ld.%09ld s",
			g.burst, g.tx_period.tv_sec, g.tx_period.tv_nsec);
	/* Install ^C handler. */
	global_nthreads = g.nthreads;
	sigemptyset(&ss);
	sigaddset(&ss, SIGINT);
	/* block SIGINT now, so that all created threads will inherit the mask */
	if (pthread_sigmask(SIG_BLOCK, &ss, NULL) < 0) {
		D("failed to block SIGINT: %s", strerror(errno));
	}
	start_threads(&g);
	/* Install the handler and re-enable SIGINT for the main thread */
	memset(&sa, 0, sizeof(sa));
	sa.sa_handler = sigint_h;
	if (sigaction(SIGINT, &sa, NULL) < 0) {
		D("failed to install ^C handler: %s", strerror(errno));
	}

	if (pthread_sigmask(SIG_UNBLOCK, &ss, NULL) < 0) {
		D("failed to re-enable SIGINT: %s", strerror(errno));
	}
	main_thread(&g);
	free(targs);
	return 0;
}

/* end of file */<|MERGE_RESOLUTION|>--- conflicted
+++ resolved
@@ -1587,11 +1587,7 @@
 			if (targ->cancel)
 				break;
 			D("poll error on queue %d: %s", targ->me,
-<<<<<<< HEAD
-				errno ? strerror(errno) : "timeout");
-=======
 				rv ? strerror(errno) : "timeout");
->>>>>>> bc798c9b
 			// goto quit;
 		}
 		if (pfd.revents & POLLERR) {
@@ -1914,11 +1910,7 @@
 			if (targ->cancel)
 				break;
 			D("poll error on queue %d: %s", targ->me,
-<<<<<<< HEAD
-				errno ? strerror(errno) : "timeout");
-=======
 				rv ? strerror(errno) : "timeout");
->>>>>>> bc798c9b
 			// goto quit;
 		}
 		if (pfd.revents & POLLERR) {
