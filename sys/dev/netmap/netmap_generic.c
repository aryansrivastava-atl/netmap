/*
 * Copyright (C) 2013-2014 Universita` di Pisa. All rights reserved.
 *
 * Redistribution and use in source and binary forms, with or without
 * modification, are permitted provided that the following conditions
 * are met:
 *   1. Redistributions of source code must retain the above copyright
 *      notice, this list of conditions and the following disclaimer.
 *   2. Redistributions in binary form must reproduce the above copyright
 *      notice, this list of conditions and the following disclaimer in the
 *      documentation and/or other materials provided with the distribution.
 *
 * THIS SOFTWARE IS PROVIDED BY THE AUTHOR AND CONTRIBUTORS ``AS IS'' AND
 * ANY EXPRESS OR IMPLIED WARRANTIES, INCLUDING, BUT NOT LIMITED TO, THE
 * IMPLIED WARRANTIES OF MERCHANTABILITY AND FITNESS FOR A PARTICULAR PURPOSE
 * ARE DISCLAIMED.  IN NO EVENT SHALL THE AUTHOR OR CONTRIBUTORS BE LIABLE
 * FOR ANY DIRECT, INDIRECT, INCIDENTAL, SPECIAL, EXEMPLARY, OR CONSEQUENTIAL
 * DAMAGES (INCLUDING, BUT NOT LIMITED TO, PROCUREMENT OF SUBSTITUTE GOODS
 * OR SERVICES; LOSS OF USE, DATA, OR PROFITS; OR BUSINESS INTERRUPTION)
 * HOWEVER CAUSED AND ON ANY THEORY OF LIABILITY, WHETHER IN CONTRACT, STRICT
 * LIABILITY, OR TORT (INCLUDING NEGLIGENCE OR OTHERWISE) ARISING IN ANY WAY
 * OUT OF THE USE OF THIS SOFTWARE, EVEN IF ADVISED OF THE POSSIBILITY OF
 * SUCH DAMAGE.
 */

/*
 * This module implements netmap support on top of standard,
 * unmodified device drivers.
 *
 * A NIOCREGIF request is handled here if the device does not
 * have native support. TX and RX rings are emulated as follows:
 *
 * NIOCREGIF
 *	We preallocate a block of TX mbufs (roughly as many as
 *	tx descriptors; the number is not critical) to speed up
 *	operation during transmissions. The refcount on most of
 *	these buffers is artificially bumped up so we can recycle
 *	them more easily. Also, the destructor is intercepted
 *	so we use it as an interrupt notification to wake up
 *	processes blocked on a poll().
 *
 *	For each receive ring we allocate one "struct mbq"
 *	(an mbuf tailq plus a spinlock). We intercept packets
 *	(through if_input)
 *	on the receive path and put them in the mbq from which
 *	netmap receive routines can grab them.
 *
 * TX:
 *	in the generic_txsync() routine, netmap buffers are copied
 *	(or linked, in a future) to the preallocated mbufs
 *	and pushed to the transmit queue. Some of these mbufs
 *	(those with NS_REPORT, or otherwise every half ring)
 *	have the refcount=1, others have refcount=2.
 *	When the destructor is invoked, we take that as
 *	a notification that all mbufs up to that one in
 *	the specific ring have been completed, and generate
 *	the equivalent of a transmit interrupt.
 *
 * RX:
 *
 */

#ifdef __FreeBSD__

#include <sys/cdefs.h> /* prerequisite */
__FBSDID("$FreeBSD: head/sys/dev/netmap/netmap_generic.c 274353 2014-11-10 20:19:58Z luigi $");

#include <sys/types.h>
#include <sys/errno.h>
#include <sys/malloc.h>
#include <sys/lock.h>   /* PROT_EXEC */
#include <sys/rwlock.h>
#include <sys/socket.h> /* sockaddrs */
#include <sys/selinfo.h>
#include <net/if.h>
#include <net/if_var.h>
#include <machine/bus.h>        /* bus_dmamap_* in netmap_kern.h */

// XXX temporary - D() defined here
#include <net/netmap.h>
#include <dev/netmap/netmap_kern.h>
#include <dev/netmap/netmap_mem2.h>

#define rtnl_lock()	ND("rtnl_lock called")
#define rtnl_unlock()	ND("rtnl_unlock called")
#define MBUF_TXQ(m)	((m)->m_pkthdr.flowid)
#define MBUF_RXQ(m)	((m)->m_pkthdr.flowid)
#define smp_mb()

/*
 * FreeBSD mbuf allocator/deallocator in emulation mode:
 *
 * We allocate EXT_PACKET mbuf+clusters, but need to set M_NOFREE
 * so that the destructor, if invoked, will not free the packet.
 *    In principle we should set the destructor only on demand,
 * but since there might be a race we better do it on allocation.
 * As a consequence, we also need to set the destructor or we
 * would leak buffers.
 */

/*
 * mbuf wrappers
 */

/* mbuf destructor, also need to change the type to EXT_EXTREF,
 * add an M_NOFREE flag, and then clear the flag and
 * chain into uma_zfree(zone_pack, mf)
 * (or reinstall the buffer ?)
 */
#define SET_MBUF_DESTRUCTOR(m, fn)	do {		\
	(m)->m_ext.ext_free = (void *)fn;	\
	(m)->m_ext.ext_type = EXT_EXTREF;	\
} while (0)

static void
netmap_default_mbuf_destructor(struct mbuf *m)
{
	/* restore original mbuf */
	m->m_ext.ext_buf = m->m_data = m->m_ext.ext_arg1;
	m->m_ext.ext_arg1 = NULL;
	m->m_ext.ext_type = EXT_PACKET;
	m->m_ext.ext_free = NULL;
	if (MBUF_REFCNT(m) == 0)
		SET_MBUF_REFCNT(m, 1);
	uma_zfree(zone_pack, m);
}

static inline struct mbuf *
nm_os_get_mbuf(struct ifnet *ifp, int len)
{
	struct mbuf *m;

	(void)ifp;
	m = m_getcl(M_NOWAIT, MT_DATA, M_PKTHDR | M_NOFREE);
	if (m) {
		m->m_ext.ext_arg1 = m->m_ext.ext_buf; // XXX save
		m->m_ext.ext_free = (void *)netmap_default_mbuf_destructor;
		m->m_ext.ext_type = EXT_EXTREF;
		ND(5, "create m %p refcnt %d", m, MBUF_REFCNT(m));
	}
	return m;
}

#elif defined _WIN32

#include "win_glue.h"

#define rtnl_lock()	ND("rtnl_lock called")
#define rtnl_unlock()	ND("rtnl_unlock called")
#define MBUF_TXQ(m) 	0//((m)->m_pkthdr.flowid)
#define MBUF_RXQ(m)	    0//((m)->m_pkthdr.flowid)
#define smp_mb()		//XXX: to be correctly defined

#else /* linux */

#include "bsd_glue.h"

#include <linux/rtnetlink.h>    /* rtnl_[un]lock() */
#include <linux/ethtool.h>      /* struct ethtool_ops, get_ringparam */
#include <linux/hrtimer.h>

//#define REG_RESET

#endif /* linux */


/* Common headers. */
#include <net/netmap.h>
#include <dev/netmap/netmap_kern.h>
#include <dev/netmap/netmap_mem2.h>



/* ======================== usage stats =========================== */

#ifdef RATE_GENERIC
#define IFRATE(x) x
struct rate_stats {
	unsigned long txpkt;
	unsigned long txsync;
	unsigned long txirq;
	unsigned long txrepl;
	unsigned long txdrop;
	unsigned long rxpkt;
	unsigned long rxirq;
	unsigned long rxsync;
};

struct rate_context {
	unsigned refcount;
	struct timer_list timer;
	struct rate_stats new;
	struct rate_stats old;
};

#define RATE_PRINTK(_NAME_) \
	printk( #_NAME_ " = %lu Hz\n", (cur._NAME_ - ctx->old._NAME_)/RATE_PERIOD);
#define RATE_PERIOD  2
static void rate_callback(unsigned long arg)
{
	struct rate_context * ctx = (struct rate_context *)arg;
	struct rate_stats cur = ctx->new;
	int r;

	RATE_PRINTK(txpkt);
	RATE_PRINTK(txsync);
	RATE_PRINTK(txirq);
	RATE_PRINTK(txrepl);
	RATE_PRINTK(txdrop);
	RATE_PRINTK(rxpkt);
	RATE_PRINTK(rxsync);
	RATE_PRINTK(rxirq);
	printk("\n");

	ctx->old = cur;
	r = mod_timer(&ctx->timer, jiffies +
			msecs_to_jiffies(RATE_PERIOD * 1000));
	if (unlikely(r))
		D("[v1000] Error: mod_timer()");
}

static struct rate_context rate_ctx;

void generic_rate(int txp, int txs, int txi, int rxp, int rxs, int rxi)
{
    if (txp) rate_ctx.new.txpkt++;
    if (txs) rate_ctx.new.txsync++;
    if (txi) rate_ctx.new.txirq++;
    if (rxp) rate_ctx.new.rxpkt++;
    if (rxs) rate_ctx.new.rxsync++;
    if (rxi) rate_ctx.new.rxirq++;
}

#else /* !RATE */
#define IFRATE(x)
#endif /* !RATE */


/* =============== GENERIC NETMAP ADAPTER SUPPORT ================= */

/*
 * Wrapper used by the generic adapter layer to notify
 * the poller threads. Differently from netmap_rx_irq(), we check
 * only NAF_NETMAP_ON instead of NAF_NATIVE_ON to enable the irq.
 */
void
netmap_generic_irq(struct ifnet *ifp, u_int q, u_int *work_done)
{
	struct netmap_adapter *na = NA(ifp);
	if (unlikely(!nm_netmap_on(na)))
		return;

<<<<<<< HEAD
	netmap_common_irq(ifp, q, work_done);
#ifdef RATE_GENERIC
	if (work_done)
		rate_ctx.new.rxirq++;
	else
		rate_ctx.new.txirq++;
#endif  /* RATE_GENERIC */
=======
	netmap_common_irq(na, q, work_done);
>>>>>>> 27ddddf3
}


/* Enable/disable netmap mode for a generic network interface. */
static int
generic_netmap_register(struct netmap_adapter *na, int enable)
{
	struct netmap_generic_adapter *gna = (struct netmap_generic_adapter *)na;
	struct mbuf *m;
	int error;
	int i, r;

	if (!na)
		return EINVAL;

#ifdef REG_RESET
	error = ifp->netdev_ops->ndo_stop(ifp);
	if (error) {
		return error;
	}
#endif /* REG_RESET */

	if (enable) { /* Enable netmap mode. */
		/* Init the mitigation support on all the rx queues. */
		gna->mit = malloc(na->num_rx_rings * sizeof(struct nm_generic_mit),
					M_DEVBUF, M_NOWAIT | M_ZERO);
		if (!gna->mit) {
			D("mitigation allocation failed");
			error = ENOMEM;
			goto out;
		}
		for (r=0; r<na->num_rx_rings; r++)
			nm_os_mitigation_init(&gna->mit[r], r, na);

		/* Initialize the rx queue, as generic_rx_handler() can
		 * be called as soon as nm_os_catch_rx() returns.
		 */
		for (r=0; r<na->num_rx_rings; r++) {
			mbq_safe_init(&na->rx_rings[r].rx_queue);
		}

		/*
		 * Preallocate packet buffers for the tx rings.
		 */
		for (r=0; r<na->num_tx_rings; r++)
			na->tx_rings[r].tx_pool = NULL;
		for (r=0; r<na->num_tx_rings; r++) {
			na->tx_rings[r].tx_pool = malloc(na->num_tx_desc * sizeof(struct mbuf *),
					M_DEVBUF, M_NOWAIT | M_ZERO);
			if (!na->tx_rings[r].tx_pool) {
				D("tx_pool allocation failed");
				error = ENOMEM;
				goto free_tx_pools;
			}
			for (i=0; i<na->num_tx_desc; i++)
				na->tx_rings[r].tx_pool[i] = NULL;
			for (i=0; i<na->num_tx_desc; i++) {
				m = nm_os_get_mbuf(na->ifp, NETMAP_BUF_SIZE(na));
				if (!m) {
					D("tx_pool[%d] allocation failed", i);
					error = ENOMEM;
					goto free_tx_pools;
				}
				na->tx_rings[r].tx_pool[i] = m;
			}
		}

		rtnl_lock();

		/* Prepare to intercept incoming traffic. */
		error = nm_os_catch_rx(gna, 1);
		if (error) {
			D("nm_os_catch_rx(1) failed (%d)", error);
			goto register_handler;
		}

		/* Make netmap control the packet steering. */
		error = nm_os_catch_tx(gna, 1);
		if (error) {
			D("nm_os_catch_tx(1) failed (%d)", error);
			goto catch_rx;
		}

		rtnl_unlock();

		na->na_flags |= NAF_NETMAP_ON;

#ifdef RATE_GENERIC
		if (rate_ctx.refcount == 0) {
			D("setup_timer()");
			memset(&rate_ctx, 0, sizeof(rate_ctx));
			setup_timer(&rate_ctx.timer, &rate_callback, (unsigned long)&rate_ctx);
			if (mod_timer(&rate_ctx.timer, jiffies + msecs_to_jiffies(1500))) {
				D("Error: mod_timer()");
			}
		}
		rate_ctx.refcount++;
#endif /* RATE */

	} else if (na->tx_rings[0].tx_pool) {
		/* Disable netmap mode. We enter here only if the previous
		   generic_netmap_register(na, 1) was successfull.
		   If it was not, na->tx_rings[0].tx_pool was set to NULL by the
		   error handling code below. */
		rtnl_lock();

		na->na_flags &= ~NAF_NETMAP_ON;

		/* Release packet steering control. */
		nm_os_catch_tx(gna, 0);

		/* Do not intercept packets on the rx path. */
		nm_os_catch_rx(gna, 0);

		rtnl_unlock();

		/* Free the mbufs going to the netmap rings */
		for (r=0; r<na->num_rx_rings; r++) {
			mbq_safe_purge(&na->rx_rings[r].rx_queue);
			mbq_safe_fini(&na->rx_rings[r].rx_queue);
		}

		for (r=0; r<na->num_rx_rings; r++)
			nm_os_mitigation_cleanup(&gna->mit[r]);
		free(gna->mit, M_DEVBUF);

		for (r=0; r<na->num_tx_rings; r++) {
			for (i=0; i<na->num_tx_desc; i++) {
				m_freem(na->tx_rings[r].tx_pool[i]);
			}
			free(na->tx_rings[r].tx_pool, M_DEVBUF);
		}

#ifdef RATE_GENERIC
		if (--rate_ctx.refcount == 0) {
			D("del_timer()");
			del_timer(&rate_ctx.timer);
		}
#endif
	}

#ifdef REG_RESET
	error = ifp->netdev_ops->ndo_open(ifp);
	if (error) {
		goto free_tx_pools;
	}
#endif

	return 0;

catch_rx:
	nm_os_catch_rx(gna, 0);
register_handler:
	rtnl_unlock();
free_tx_pools:
	for (r=0; r<na->num_tx_rings; r++) {
		if (na->tx_rings[r].tx_pool == NULL)
			continue;
		for (i=0; i<na->num_tx_desc; i++)
			if (na->tx_rings[r].tx_pool[i])
				m_freem(na->tx_rings[r].tx_pool[i]);
		free(na->tx_rings[r].tx_pool, M_DEVBUF);
		na->tx_rings[r].tx_pool = NULL;
	}
	for (r=0; r<na->num_rx_rings; r++) {
		nm_os_mitigation_cleanup(&gna->mit[r]);
		mbq_safe_fini(&na->rx_rings[r].rx_queue);
	}
	free(gna->mit, M_DEVBUF);
out:

	return error;
}

/*
 * Callback invoked when the device driver frees an mbuf used
 * by netmap to transmit a packet. This usually happens when
 * the NIC notifies the driver that transmission is completed.
 */
static void
generic_mbuf_destructor(struct mbuf *m)
{
	netmap_generic_irq(MBUF_IFP(m), MBUF_TXQ(m), NULL);
#ifdef __FreeBSD__
	if (netmap_verbose)
		RD(5, "Tx irq (%p) queue %d index %d" , m, MBUF_TXQ(m), (int)(uintptr_t)m->m_ext.ext_arg1);
	netmap_default_mbuf_destructor(m);
#endif /* __FreeBSD__ */
}

extern int netmap_adaptive_io;

/* Record completed transmissions and update hwtail.
 *
 * The oldest tx buffer not yet completed is at nr_hwtail + 1,
 * nr_hwcur is the first unsent buffer.
 */
static u_int
generic_netmap_tx_clean(struct netmap_kring *kring, int txqdisc)
{
	u_int const lim = kring->nkr_num_slots - 1;
	u_int nm_i = nm_next(kring->nr_hwtail, lim);
	u_int hwcur = kring->nr_hwcur;
	u_int n = 0;
	struct mbuf **tx_pool = kring->tx_pool;

	ND("hwcur = %d, hwtail = %d", kring->nr_hwcur, kring->nr_hwtail);

	while (nm_i != hwcur) { /* buffers not completed */
		struct mbuf *m = tx_pool[nm_i];
		int replenish = 0;

		if (txqdisc) {
			if (MBUF_QUEUED(m)) {
				break; /* Not dequeued yet. */

			} else if (MBUF_REFCNT(m) != 1) {
				/* This mbuf has been dequeued but is still busy
				 * (refcount is 2).
				 * Leave it to the driver and realloc. */
				m_freem(m);
				replenish = 1;
			}

		} else {
			if (unlikely(m == NULL)) {
				/* this is done, try to replenish the entry */
				replenish = 1;

			} else if (MBUF_REFCNT(m) != 1) {
				break; /* This mbuf is still busy: its refcnt is 2. */
			}
		}

		if (replenish) {
			tx_pool[nm_i] = m = nm_os_get_mbuf(kring->na->ifp,
							   NETMAP_BUF_SIZE(kring->na));
			if (unlikely(m == NULL)) {
				D("mbuf allocation failed, XXX error");
				// XXX how do we proceed ? break ?
				return -ENOMEM;
			}
			IFRATE(rate_ctx.new.txrepl++);
		}

		n++;
		nm_i = nm_next(nm_i, lim);
#if 0 /* rate adaptation */
		if (netmap_adaptive_io > 1) {
			if (n >= netmap_adaptive_io)
				break;
		} else if (netmap_adaptive_io) {
			/* if hwcur - nm_i < lim/8 do an early break
			 * so we prevent the sender from stalling. See CVT.
			 */
			if (hwcur >= nm_i) {
				if (hwcur - nm_i < lim/2)
					break;
			} else {
				if (hwcur + lim + 1 - nm_i < lim/2)
					break;
			}
		}
#endif
	}
	kring->nr_hwtail = nm_prev(nm_i, lim);
	ND("tx completed [%d] -> hwtail %d", n, kring->nr_hwtail);

	return n;
}


static inline u_int
generic_tx_event_middle(u_int inf, u_int sup, u_int lim)
{
	u_int n = lim + 1;
	u_int e;

	if (sup >= inf) {
		e = (sup + inf) / 2;
	} else { /* wrap around */
		e = (sup + n + inf) / 2;
		if (e >= n) {
			e -= n;
		}
	}

	if (unlikely(e >= n)) {
		D("This cannot happen");
		e = 0;
	}

	return e;
}

/*
 * We have pending packets in the driver between nr_hwtail+1 and hwcur.
 * Schedule a notification approximately in the middle of the two.
 * There is a race but this is only called within txsync which does
 * a double check.
 */
static void
generic_set_tx_event(struct netmap_kring *kring, u_int hwcur)
{
	u_int lim = kring->nkr_num_slots - 1;
	struct mbuf *m;
	u_int e;

	if (nm_next(kring->nr_hwtail, lim) == hwcur) {
		return; /* all buffers are free */
	}

	/*
	 * We have pending packets in the driver between hwtail+1 and hwcur.
	 * Compute a position in the middle, to be used to generate
	 * a notification.
	 */
	e = generic_tx_event_middle(nm_next(kring->nr_hwtail, lim), hwcur, lim);

	m = kring->tx_pool[e];
	ND(5, "Request Event at %d mbuf %p refcnt %d", e, m, m ? MBUF_REFCNT(m) : -2 );
	if (m == NULL) {
		/* This can happen if there is already an event on the netmap
		   slot 'e': There is nothing to do. */
		return;
	}
	kring->tx_pool[e] = NULL;
	SET_MBUF_DESTRUCTOR(m, generic_mbuf_destructor);

	// XXX wmb() ?
	/* Decrement the refcount an free it if we have the last one. */
	m_freem(m);
	smp_mb();
}


/*
 * generic_netmap_txsync() transforms netmap buffers into mbufs
 * and passes them to the standard device driver
 * (ndo_start_xmit() or ifp->if_transmit() ).
 * On linux this is not done directly, but using dev_queue_xmit(),
 * since it implements the TX flow control (and takes some locks).
 */
static int
generic_netmap_txsync(struct netmap_kring *kring, int flags)
{
	struct netmap_adapter *na = kring->na;
	struct netmap_generic_adapter *gna = (struct netmap_generic_adapter *)na;
	struct ifnet *ifp = na->ifp;
	struct netmap_ring *ring = kring->ring;
	u_int nm_i;	/* index into the netmap ring */ // j
	u_int const lim = kring->nkr_num_slots - 1;
	u_int const head = kring->rhead;
	u_int ring_nr = kring->ring_id;

	IFRATE(rate_ctx.new.txsync++);

	// TODO: handle the case of mbuf allocation failure

	rmb();

	/*
	 * First part: process new packets to send.
	 */
	nm_i = kring->nr_hwcur;
	if (nm_i != head) {	/* we have new packets to send */
		struct nm_os_gen_arg a;
		u_int event = -1;

		if (gna->txqdisc && nm_kr_txempty(kring)) {
			/* In txqdisc mode, we ask for a delayed notification,
			 * but only when cur == hwtail, which means that the
			 * client is going to block. */
			event = generic_tx_event_middle(nm_i, head, lim);
			ND(3, "Place txqdisc event (hwcur=%u,event=%u,"
			      "head=%u,hwtail=%u)", nm_i, event, head,
			      kring->nr_hwtail);
		}

		a.ifp = ifp;
		a.ring_nr = ring_nr;
		a.head = a.tail = NULL;

		while (nm_i != head) {
			struct netmap_slot *slot = &ring->slot[nm_i];
			u_int len = slot->len;
			void *addr = NMB(na, slot);
			/* device-specific */
			struct mbuf *m;
			int tx_ret;

			NM_CHECK_ADDR_LEN(na, addr, len);

			/* Tale a mbuf from the tx pool and copy in the user packet. */
			m = kring->tx_pool[nm_i];
			if (unlikely(!m)) {
				RD(5, "This should never happen");
				kring->tx_pool[nm_i] = m = nm_os_get_mbuf(na->ifp, NETMAP_BUF_SIZE(na));
				if (unlikely(m == NULL)) {
					D("mbuf allocation failed");
					break;
				}
			}
			a.m = m;
			a.addr = addr;
			a.len = len;
			a.qevent = (nm_i == event);
			/* XXX When not in txqdisc mode, we should ask
			 * notifications when NS_REPORT is set,
			 * or roughly every half ring. We can optimize this
			 * by lazily requesting notifications only when a
			 * transmission fails. Probably the best way is to
			 * break on failures and set notifications when
			 * ring->cur == ring->tail || nm_i != cur
			 */
			tx_ret = nm_os_generic_xmit_frame(&a);
			if (unlikely(tx_ret)) {
				if (!gna->txqdisc) {
					/*
					 * No room for this mbuf in the device driver.
					 * Request a notification FOR A PREVIOUS MBUF,
					 * then call generic_netmap_tx_clean(kring) to do the
					 * double check and see if we can free more buffers.
					 * If there is space continue, else break;
					 * NOTE: the double check is necessary if the problem
					 * occurs in the txsync call after selrecord().
					 * Also, we need some way to tell the caller that not
					 * all buffers were queued onto the device (this was
					 * not a problem with native netmap driver where space
					 * is preallocated). The bridge has a similar problem
					 * and we solve it there by dropping the excess packets.
					 */
					generic_set_tx_event(kring, nm_i);
					if (generic_netmap_tx_clean(kring, gna->txqdisc)) {
						/* space now available */
						continue;
					} else {
						break;
					}
				}

				/* In txqdisc mode, the netmap-aware qdisc
				 * queue has the same length as the number of
				 * netmap slots (N). Since tail is advanced
				 * only when packets are dequeued, qdisc
				 * queue overrun cannot happen, so
				 * nm_os_generic_xmit_frame() did not fail
				 * because of that.
				 * However, packets can be dropped because
				 * carrier is off, or because our qdisc is
				 * being deactivated, or possibly for other
				 * reasons. In these cases, we just let the
				 * packet to be dropped. */
				IFRATE(rate_ctx.new.txdrop++);
			}

			slot->flags &= ~(NS_REPORT | NS_BUF_CHANGED);
			nm_i = nm_next(nm_i, lim);
			IFRATE(rate_ctx.new.txpkt++);
		}
		if (a.head != NULL) {
			a.addr = NULL;
			nm_os_generic_xmit_frame(&a);
		}
		/* Update hwcur to the next slot to transmit. */
		kring->nr_hwcur = nm_i; /* not head, we could break early */
	}

	/*
	 * Second, reclaim completed buffers
	 */
	if (!gna->txqdisc && (flags & NAF_FORCE_RECLAIM || nm_kr_txempty(kring))) {
		/* No more available slots? Set a notification event
		 * on a netmap slot that will be cleaned in the future.
		 * No doublecheck is performed, since txsync() will be
		 * called twice by netmap_poll().
		 */
		generic_set_tx_event(kring, nm_i);
	}

	generic_netmap_tx_clean(kring, gna->txqdisc);

	return 0;
}


/*
 * This handler is registered (through nm_os_catch_rx())
 * within the attached network interface
 * in the RX subsystem, so that every mbuf passed up by
 * the driver can be stolen to the network stack.
 * Stolen packets are put in a queue where the
 * generic_netmap_rxsync() callback can extract them.
 */
void
generic_rx_handler(struct ifnet *ifp, struct mbuf *m)
{
	struct netmap_adapter *na = NA(ifp);
	struct netmap_generic_adapter *gna = (struct netmap_generic_adapter *)na;
	struct netmap_kring *kring;
	u_int work_done;
	u_int rr = MBUF_RXQ(m); // receive ring number

	if (rr >= na->num_rx_rings) {
		rr = rr % na->num_rx_rings; // XXX expensive...
	}

	kring = &na->rx_rings[rr];

	/* limit the size of the queue */
	if (unlikely(!gna->rxsg && MBUF_LEN(m) > kring->ring->nr_buf_size)) {
		/* This may happen when GRO/LRO features are enabled for
		 * the NIC driver when the generic adapter does not
		 * support RX scatter-gather. */
		RD(5, "Warning: driver pushed up big packet "
				"(size=%d)", (int)MBUF_LEN(m));
		m_freem(m);
	} else if (unlikely(mbq_len(&kring->rx_queue) > 1024)) {
		m_freem(m);
	} else {
		mbq_safe_enqueue(&kring->rx_queue, m);
	}

	if (netmap_generic_mit < 32768) {
		/* no rx mitigation, pass notification up */
		netmap_generic_irq(na->ifp, rr, &work_done);
	} else {
		/* same as send combining, filter notification if there is a
		 * pending timer, otherwise pass it up and start a timer.
		 */
		if (likely(nm_os_mitigation_active(&gna->mit[rr]))) {
			/* Record that there is some pending work. */
			gna->mit[rr].mit_pending = 1;
		} else {
			netmap_generic_irq(na->ifp, rr, &work_done);
			nm_os_mitigation_start(&gna->mit[rr]);
		}
	}
}

/*
 * generic_netmap_rxsync() extracts mbufs from the queue filled by
 * generic_netmap_rx_handler() and puts their content in the netmap
 * receive ring.
 * Access must be protected because the rx handler is asynchronous,
 */
static int
generic_netmap_rxsync(struct netmap_kring *kring, int flags)
{
	struct netmap_ring *ring = kring->ring;
	struct netmap_adapter *na = kring->na;
	u_int nm_i;	/* index into the netmap ring */ //j,
	u_int n;
	u_int const lim = kring->nkr_num_slots - 1;
	u_int const head = kring->rhead;
	int force_update = (flags & NAF_FORCE_READ) || kring->nr_kflags & NKR_PENDINTR;

	/* Adapter-specific variables. */
	uint16_t slot_flags = kring->nkr_slot_flags;
	u_int nm_buf_len = ring->nr_buf_size;
	struct mbq tmpq;
	struct mbuf *m;
	int avail; /* in bytes */
	int mlen;
	int copy;

	if (head > lim)
		return netmap_ring_reinit(kring);

	IFRATE(rate_ctx.new.rxsync++);

	/*
	 * First part: skip past packets that userspace has released.
	 * This can possibly make room for the second part.
	 */
	nm_i = kring->nr_hwcur;
	if (nm_i != head) {
		/* Userspace has released some packets. */
		for (n = 0; nm_i != head; n++) {
			struct netmap_slot *slot = &ring->slot[nm_i];

			slot->flags &= ~NS_BUF_CHANGED;
			nm_i = nm_next(nm_i, lim);
		}
		kring->nr_hwcur = head;
	}

	/*
	 * Second part: import newly received packets.
	 */
	if (!netmap_no_pendintr && !force_update) {
		return 0;
	}

	nm_i = kring->nr_hwtail; /* First empty slot in the receive ring. */

	/* Compute the available space (in bytes) in this netmap ring.
	 * The first slot that is not considered in is the one before
	 * nr_hwcur. */

	avail = nm_prev(kring->nr_hwcur, lim) - nm_i;
	if (avail < 0)
		avail += lim + 1;
	avail *= nm_buf_len;

	/* First pass: While holding the lock on the RX mbuf queue,
	 * extract as many mbufs as they fit the available space,
	 * and put them in a temporary queue.
	 * To avoid performing a per-mbuf division (mlen / nm_buf_len) to
	 * to update avail, we do the update in a while loop that we
	 * also use to set the RX slots, but without performing the copy. */
	mbq_init(&tmpq);
	mbq_lock(&kring->rx_queue);
	for (n = 0;; n++) {
		m = mbq_peek(&kring->rx_queue);
		if (!m) {
			/* No more packets from the driver. */
			break;
		}

		mlen = MBUF_LEN(m);
		if (mlen > avail) {
			/* No more space in the ring. */
			break;
		}

		mbq_dequeue(&kring->rx_queue);

		while (mlen) {
			copy = nm_buf_len;
			if (mlen < copy) {
				copy = mlen;
			}
			mlen -= copy;
			avail -= nm_buf_len;

			ring->slot[nm_i].len = copy;
			ring->slot[nm_i].flags = slot_flags | (mlen ? NS_MOREFRAG : 0);
			nm_i = nm_next(nm_i, lim);
		}

		mbq_enqueue(&tmpq, m);
	}
	mbq_unlock(&kring->rx_queue);

	/* Second pass: Drain the temporary queue, going over the used RX slots,
	 * and perform the copy out of the RX queue lock. */
	nm_i = kring->nr_hwtail;

	for (;;) {
		void *nmaddr;
		int ofs = 0;
		int morefrag;

		m = mbq_dequeue(&tmpq);
		if (!m)	{
			break;
		}

		do {
			nmaddr = NMB(na, &ring->slot[nm_i]);
			/* We only check the address here on generic rx rings. */
			if (nmaddr == NETMAP_BUF_BASE(na)) { /* Bad buffer */
				m_freem(m);
				mbq_purge(&tmpq);
				mbq_fini(&tmpq);
				return netmap_ring_reinit(kring);
			}

			copy = ring->slot[nm_i].len;
			m_copydata(m, ofs, copy, nmaddr);
			ofs += copy;
			morefrag = ring->slot[nm_i].flags & NS_MOREFRAG;
			nm_i = nm_next(nm_i, lim);
		} while (morefrag);

		m_freem(m);
	}

	mbq_fini(&tmpq);

	if (n) {
		kring->nr_hwtail = nm_i;
		IFRATE(rate_ctx.new.rxpkt += n);
	}
	kring->nr_kflags &= ~NKR_PENDINTR;

	return 0;
}

static void
generic_netmap_dtor(struct netmap_adapter *na)
{
	struct netmap_generic_adapter *gna = (struct netmap_generic_adapter*)na;
	struct ifnet *ifp = netmap_generic_getifp(gna);
	struct netmap_adapter *prev_na = gna->prev;

	if (prev_na != NULL) {
		D("Released generic NA %p", gna);
		netmap_adapter_put(prev_na);
		if (nm_iszombie(na)) {
		        /*
		         * The driver has been removed without releasing
		         * the reference so we need to do it here.
		         */
		        netmap_adapter_put(prev_na);
		}
	}
	NM_ATTACH_NA(ifp, prev_na);
	/*
	 * netmap_detach_common(), that it's called after this function,
	 * overrides WNA(ifp) if na->ifp is not NULL.
	 */
	na->ifp = NULL;
	D("Restored native NA %p", prev_na);
}

/*
 * generic_netmap_attach() makes it possible to use netmap on
 * a device without native netmap support.
 * This is less performant than native support but potentially
 * faster than raw sockets or similar schemes.
 *
 * In this "emulated" mode, netmap rings do not necessarily
 * have the same size as those in the NIC. We use a default
 * value and possibly override it if the OS has ways to fetch the
 * actual configuration.
 */
int
generic_netmap_attach(struct ifnet *ifp)
{
	struct netmap_adapter *na;
	struct netmap_generic_adapter *gna;
	int retval;
	u_int num_tx_desc, num_rx_desc;

	num_tx_desc = num_rx_desc = netmap_generic_ringsize; /* starting point */

	nm_os_generic_find_num_desc(ifp, &num_tx_desc, &num_rx_desc); /* ignore errors */
	ND("Netmap ring size: TX = %d, RX = %d", num_tx_desc, num_rx_desc);
	if (num_tx_desc == 0 || num_rx_desc == 0) {
		D("Device has no hw slots (tx %u, rx %u)", num_tx_desc, num_rx_desc);
		return EINVAL;
	}

	gna = malloc(sizeof(*gna), M_DEVBUF, M_NOWAIT | M_ZERO);
	if (gna == NULL) {
		D("no memory on attach, give up");
		return ENOMEM;
	}
	na = (struct netmap_adapter *)gna;
	strncpy(na->name, ifp->if_xname, sizeof(na->name));
	na->ifp = ifp;
	na->num_tx_desc = num_tx_desc;
	na->num_rx_desc = num_rx_desc;
	na->nm_register = &generic_netmap_register;
	na->nm_txsync = &generic_netmap_txsync;
	na->nm_rxsync = &generic_netmap_rxsync;
	na->nm_dtor = &generic_netmap_dtor;
	/* when using generic, NAF_NETMAP_ON is set so we force
	 * NAF_SKIP_INTR to use the regular interrupt handler
	 */
	na->na_flags = NAF_SKIP_INTR | NAF_HOST_RINGS;

	ND("[GNA] num_tx_queues(%d), real_num_tx_queues(%d), len(%lu)",
			ifp->num_tx_queues, ifp->real_num_tx_queues,
			ifp->tx_queue_len);
	ND("[GNA] num_rx_queues(%d), real_num_rx_queues(%d)",
			ifp->num_rx_queues, ifp->real_num_rx_queues);

	nm_os_generic_find_num_queues(ifp, &na->num_tx_rings, &na->num_rx_rings);

	retval = netmap_attach_common(na);
	if (retval) {
		free(gna, M_DEVBUF);
		return retval;
	}

	gna->prev = NA(ifp); /* save old na */
	if (gna->prev != NULL) {
		netmap_adapter_get(gna->prev);
	}
	NM_ATTACH_NA(ifp, na);

	nm_os_generic_set_features(gna);

	ND("Created generic NA %p (prev %p)", gna, gna->prev);

	return retval;
}<|MERGE_RESOLUTION|>--- conflicted
+++ resolved
@@ -250,17 +250,13 @@
 	if (unlikely(!nm_netmap_on(na)))
 		return;
 
-<<<<<<< HEAD
-	netmap_common_irq(ifp, q, work_done);
+	netmap_common_irq(na, q, work_done);
 #ifdef RATE_GENERIC
 	if (work_done)
 		rate_ctx.new.rxirq++;
 	else
 		rate_ctx.new.txirq++;
 #endif  /* RATE_GENERIC */
-=======
-	netmap_common_irq(na, q, work_done);
->>>>>>> 27ddddf3
 }
 
 
