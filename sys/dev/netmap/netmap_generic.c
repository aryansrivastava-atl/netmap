/*
 * Copyright (C) 2013 Universita` di Pisa. All rights reserved.
 *
 * Redistribution and use in source and binary forms, with or without
 * modification, are permitted provided that the following conditions
 * are met:
 *   1. Redistributions of source code must retain the above copyright
 *      notice, this list of conditions and the following disclaimer.
 *   2. Redistributions in binary form must reproduce the above copyright
 *      notice, this list of conditions and the following disclaimer in the
 *    documentation and/or other materials provided with the distribution.
 *
 * THIS SOFTWARE IS PROVIDED BY THE AUTHOR AND CONTRIBUTORS ``AS IS'' AND
 * ANY EXPRESS OR IMPLIED WARRANTIES, INCLUDING, BUT NOT LIMITED TO, THE
 * IMPLIED WARRANTIES OF MERCHANTABILITY AND FITNESS FOR A PARTICULAR PURPOSE
 * ARE DISCLAIMED.  IN NO EVENT SHALL THE AUTHOR OR CONTRIBUTORS BE LIABLE
 * FOR ANY DIRECT, INDIRECT, INCIDENTAL, SPECIAL, EXEMPLARY, OR CONSEQUENTIAL
 * DAMAGES (INCLUDING, BUT NOT LIMITED TO, PROCUREMENT OF SUBSTITUTE GOODS
 * OR SERVICES; LOSS OF USE, DATA, OR PROFITS; OR BUSINESS INTERRUPTION)
 * HOWEVER CAUSED AND ON ANY THEORY OF LIABILITY, WHETHER IN CONTRACT, STRICT
 * LIABILITY, OR TORT (INCLUDING NEGLIGENCE OR OTHERWISE) ARISING IN ANY WAY
 * OUT OF THE USE OF THIS SOFTWARE, EVEN IF ADVISED OF THE POSSIBILITY OF
 * SUCH DAMAGE.
 */

/*
 * This module implemnts netmap support on top of standard,
 * unmodified device drivers.
 *
 * A NIOCREGIF request is handled here if the device does not
 * have native support. TX and RX rings are emulated as follows:
 *
 * NIOCREGIF
 *	We preallocate a block of TX mbufs (roughly as many as
 *	tx descriptors; the number is not critical) to speed up
 *	operation during transmissions. The refcount on most of
 *	these buffers is artificially bumped up so we can recycle
 *	them more easily. Also, the destructor is intercepted
 *	so we use it as an interrupt notification to wake up
 *	processes blocked on a poll().
 *
 *	For each receive rings, we allocate one "struct mbq"
 *	(an mbuf tailq plus a spinlock). We intercept packets
 *	(through if_input)
 *	on the receive path and put them in the mbq from which
 *	netmap receive routines can grab them.
 *
 * TX:
 *	in the generic_txsync() routine, netmap buffers are copied
 *	(or linked, in a future) to the preallocated mbufs
 *	and pushed to the transmit queue. A few of these mbufs
 *	(those with NS_REPORT, or otherwise every half ring)
 *	have the refcount=1, others have refcount=2.
 *	When the destructor is invoked, we take that as
 *	a notification that all mbufs up to that one in
 *	the specific ring have been completed.
 *
 * RX:
 *
 */
#ifdef __FreeBSD__

#include <sys/cdefs.h> /* prerequisite */
__FBSDID("$FreeBSD: head/sys/dev/netmap/netmap.c 257666 2013-11-05 01:06:22Z luigi $");

#include <sys/types.h>
#include <sys/errno.h>
#include <sys/malloc.h>
#include <sys/lock.h>   /* PROT_EXEC */ // XXX also lock.h
#include <sys/rwlock.h>
#include <sys/socket.h> /* sockaddrs */
#include <sys/selinfo.h>
#include <net/if.h>
#include <net/if_var.h>
#include <machine/bus.h>        /* bus_dmamap_* in netmap_kern.h */

// XXX temporary - D() defined here
#include <net/netmap.h>
#include <dev/netmap/netmap_kern.h>
#include <dev/netmap/netmap_mem2.h>

typedef unsigned int uint;
#define rtnl_lock() D("rtnl_lock called");
#define rtnl_unlock() D("rtnl_lock called");
#define skb_get_queue_mapping(m)	0
#define smp_mb()

/*
 * mbuf wrappers
 */
static struct mbuf *
netmap_get_mbuf(int len)
{
	struct mbuf *m;

	if (len < 0 || len > MCLBYTES) {
		D("invalid size %d", len);
		return NULL;
	}
	m = m_getcl(M_NOWAIT, MT_DATA, M_PKTHDR);

	if (m == NULL)
		return m;
	/* XXX not sure we should set the len now */
	m->m_len = m->m_pkthdr.len = len;
	return m;
}

#define GET_MBUF_REFCNT(m)	(*(m)->m_ext.ref_cnt)

/* mbuf destructor, also need to change the type to EXT_EXTREF
 * and then chain into uma_zfree(zone_clust, m->m_ext.ext_buf)
 * (or reinstall the buffer ?)
 */

#define	destructor		m_ext.ext_free

#else /* linux */

#include "bsd_glue.h"

#include <linux/rtnetlink.h>    /* rtnl_[un]lock() */
#include <linux/ethtool.h>      /* struct ethtool_ops, get_ringparam */
#include <linux/hrtimer.h>

#define RATE  /* Enables communication statistics. */

//#define REG_RESET

#endif /* linux */


/* Common headers. */
#include <net/netmap.h>
#include <dev/netmap/netmap_kern.h>
#include <dev/netmap/netmap_mem2.h>


/* ================== STUFF DEFINED in netmap.c =================== */
extern int netmap_generic_mit;


/* ======================== usage stats =========================== */

#ifdef RATE
#define IFRATE(x) x
struct rate_stats {
    unsigned long txpkt;
    unsigned long txsync;
    unsigned long txirq;
    unsigned long rxpkt;
    unsigned long rxirq;
    unsigned long rxsync;
};

struct rate_context {
    unsigned refcount;
    struct timer_list timer;
    struct rate_stats new;
    struct rate_stats old;
};

#define RATE_PRINTK(_NAME_) \
    printk( #_NAME_ " = %lu Hz\n", (cur._NAME_ - ctx->old._NAME_)/RATE_PERIOD);
#define RATE_PERIOD  2
static void rate_callback(unsigned long arg)
{
    struct rate_context * ctx = (struct rate_context *)arg;
    struct rate_stats cur = ctx->new;
    int r;

    RATE_PRINTK(txpkt);
    RATE_PRINTK(txsync);
    RATE_PRINTK(txirq);
    RATE_PRINTK(rxpkt);
    RATE_PRINTK(rxsync);
    RATE_PRINTK(rxirq);
    printk("\n");

    ctx->old = cur;
    r = mod_timer(&ctx->timer, jiffies +
                                msecs_to_jiffies(RATE_PERIOD * 1000));
    if (unlikely(r))
        D("[v1000] Error: mod_timer()\n");
}

static struct rate_context rate_ctx;

#else /* !RATE */
#define IFRATE(x)
#endif /* !RATE */


/* =============== GENERIC NETMAP ADAPTER SUPPORT ================= */
#define GENERIC_BUF_SIZE        netmap_buf_size    /* Size of the mbufs in the Tx pool. */

<<<<<<< HEAD

=======
>>>>>>> fdf35af5
/*
 * We cannot use netmap_rx_irq because the generic adapter has
 * NAF_SKIP_INTR set. We might call directly netmap_common_irq()
 * (but need to check this XXX)
 * Wrapper used by the generic adapter layer to notify
 * the poller threads.
 */
static int
netmap_generic_irq(struct ifnet *ifp, u_int q, u_int *work_done)
{
	if (unlikely(!(ifp->if_capenable & IFCAP_NETMAP)))
		return 0;

        return netmap_common_irq(ifp, q, work_done);
}


#ifdef linux
/*
 * The generic driver calls netmap once per packet.
 * This is inefficient so we implement a mitigation mechanism,
 * as follows:
 * - the first packet on an idle receiver triggers a notification
 *   and starts a timer;
 * - subsequent incoming packets do not cause a notification
 *   until the timer expires;
 * - when the timer expires and there are pending packets,
 *   a notification is sent up and the timer is restarted.
 */
enum hrtimer_restart
generic_timer_handler(struct hrtimer *t)
{
    struct netmap_adapter *na = container_of(t, struct netmap_adapter, mit_timer);
    uint work_done;

    if (!na->mit_pending) {
        return HRTIMER_NORESTART;
    }

    /* Some work arrived while the timer was counting down:
     * Reset the pending work flag, restart the timer and send
     * a notification.
     */
    na->mit_pending = 0;
    netmap_generic_irq(na->ifp, 0, &work_done);
    IFRATE(rate_ctx.new.rxirq++);
    netmap_mitigation_restart(na);

    return HRTIMER_RESTART;
}

static u16 generic_ndo_select_queue(struct ifnet *ifp, struct mbuf *m)
{
    return skb_get_queue_mapping(m);
}
#endif /* linux */

/* Enable/disable netmap mode for a generic network interface. */
int generic_netmap_register(struct ifnet *ifp, int enable)
{
    struct netmap_adapter *na = NA(ifp);
    struct mbuf *m;
    int error;
    int i, r;

    if (!na)
        return EINVAL;

#ifdef REG_RESET
    error = ifp->netdev_ops->ndo_stop(ifp);
    if (error) {
        return error;
    }
#endif /* REG_RESET */

    if (enable) { /* Enable netmap mode. */
        /* Initialize the rx queue, as generic_rx_handler() can
	 * be called as soon as netmap_catch_rx() returns.
	 */
        for (r=0; r<na->num_rx_rings; r++) {
            mbq_safe_init(&na->rx_rings[r].rx_queue);
            na->rx_rings[r].nr_ntc = 0;
        }

        /* Init the mitigation timer. */
        netmap_mitigation_init(na);

	/*
	 * Preallocate packet buffers for the tx rings.
	 */
        for (r=0; r<na->num_tx_rings; r++) {
            na->tx_rings[r].nr_ntc = 0;
            na->tx_rings[r].tx_pool = malloc(na->num_tx_desc * sizeof(struct mbuf *),
				    M_DEVBUF, M_NOWAIT | M_ZERO);
            if (!na->tx_rings[r].tx_pool) {
                D("tx_pool allocation failed");
                error = ENOMEM;
                goto free_tx_pool;
            }
            for (i=0; i<na->num_tx_desc; i++) {
                m = netmap_get_mbuf(GENERIC_BUF_SIZE);
                if (!m) {
                    D("tx_pool[%d] allocation failed", i);
                    error = ENOMEM;
                    goto free_mbufs;
                }
                na->tx_rings[r].tx_pool[i] = m;
            }
        }
        rtnl_lock();
	/* Prepare to intercept incoming traffic. */
        error = netmap_catch_rx(na, 1);
        if (error) {
            D("netdev_rx_handler_register() failed");
            goto register_handler;
        }
        ifp->if_capenable |= IFCAP_NETMAP;
#ifdef linux
	/*
	 * Save the old pointer to the netdev_op
	 * create an updated netdev ops replacing the
	 * ndo_select_queue function with our custom one,
	 * and make the driver use it.
	 */
        na->if_transmit = (void *)ifp->netdev_ops;
        *na->generic_ndo_p = *ifp->netdev_ops;  /* Copy */
        na->generic_ndo_p->ndo_select_queue = &generic_ndo_select_queue;
        ifp->netdev_ops = na->generic_ndo_p;
#else
	XXX do the same for FreeBSD
#endif /* __FreeBSD__ */
        rtnl_unlock();

#ifdef RATE
        if (rate_ctx.refcount == 0) {
            D("setup_timer()");
            memset(&rate_ctx, 0, sizeof(rate_ctx));
            setup_timer(&rate_ctx.timer, &rate_callback, (unsigned long)&rate_ctx);
            if (mod_timer(&rate_ctx.timer, jiffies + msecs_to_jiffies(1500))) {
                D("Error: mod_timer()");
            }
        }
        rate_ctx.refcount++;
#endif /* RATE */

    } else { /* Disable netmap mode. */
        rtnl_lock();

        ifp->if_capenable &= ~IFCAP_NETMAP;
	/* Restore the netdev_ops. */
        ifp->netdev_ops = (void *)na->if_transmit;

	/* Do not intercept packets on the rx path. */
        netmap_catch_rx(na, 0);

        rtnl_unlock();

	/* Free the mbufs going to the netmap rings */
        for (r=0; r<na->num_rx_rings; r++) {
            mbq_safe_purge(&na->rx_rings[r].rx_queue);
            mbq_safe_destroy(&na->rx_rings[r].rx_queue);
        }

        netmap_mitigation_cleanup(na);

        for (r=0; r<na->num_tx_rings; r++) {
            for (i=0; i<na->num_tx_desc; i++) {
                m_freem(na->tx_rings[r].tx_pool[i]);
            }
            free(na->tx_rings[r].tx_pool, M_DEVBUF);
        }

#ifdef RATE
        if (--rate_ctx.refcount == 0) {
            D("del_timer()");
            del_timer(&rate_ctx.timer);
        }
#endif
    }

#ifdef REG_RESET
    error = ifp->netdev_ops->ndo_open(ifp);
    if (error) {
        goto alloc_tx_pool;
    }
#endif

    return 0;

register_handler:
    rtnl_unlock();
free_tx_pool:
    r--;
    i = na->num_tx_desc;  /* Useless, but just to stay safe. */
free_mbufs:
    i--;
    for (; r>=0; r--) {
        for (; i>=0; i--) {
            m_freem(na->tx_rings[r].tx_pool[i]);
        }
        free(na->tx_rings[r].tx_pool, M_DEVBUF);
        i = na->num_tx_desc - 1;
    }

    return error;
}

/*
 * Callback invoked when the device driver frees an mbuf used
 * by netmap to transmit a packet. This usually happens when
 * the NIC notifies the driver that transmission is completed.
 */
static void
generic_mbuf_destructor(struct mbuf *m)
{
    ND("Tx irq (%p)", arg);
    netmap_generic_irq(m->m_pkthdr.rcvif, skb_get_queue_mapping(m), NULL);
    IFRATE(rate_ctx.new.txirq++);
}

/* Record completed transmissions and update hwavail/avail.
 *
 * nr_ntc is the oldest tx buffer not yet completed
 * (same as nr_hwavail + nr_hwcur + 1),
 * nr_hwcur is the first unsent buffer.
 * When cleaning, we try to recover buffers between nr_ntc and nr_hwcur.
 */
static int
generic_netmap_tx_clean(struct netmap_kring *kring)
{
    u_int num_slots = kring->nkr_num_slots;
    u_int ntc = kring->nr_ntc;
    u_int hwcur = kring->nr_hwcur;
    u_int n = 0;
    struct mbuf **tx_pool = kring->tx_pool;

    while (ntc != hwcur) { /* buffers not completed */
	struct mbuf *m = tx_pool[ntc];

        if (unlikely(m == NULL)) {
	    /* try to replenish the entry */
            tx_pool[ntc] = m = netmap_get_mbuf(GENERIC_BUF_SIZE);
            if (unlikely(m == NULL)) {
                D("mbuf allocation failed, XXX error");
		// XXX how do we proceed ? break ?
                return -ENOMEM;
            }
	} else if (GET_MBUF_REFCNT(m) != 1) {
	    break; /* This mbuf is still busy: its refcnt is 2. */
	}
        if (unlikely(++ntc == num_slots)) {
            ntc = 0;
        }
        n++;
    }
    kring->nr_ntc = ntc;
    kring->nr_hwavail += n;
    kring->ring->avail += n;
    ND("tx completed [%d] -> hwavail %d", n, kring->nr_hwavail);

    return n;
}


/*
 * We have pending packets in the driver between nr_ntc and j.
 * Compute a position in the middle, to be used to generate
 * a notification.
 */
static inline u_int
generic_tx_event_middle(struct netmap_kring *kring, u_int j)
{
    u_int n = kring->nkr_num_slots;
    u_int ntc = kring->nr_ntc;
    u_int e;

    if (j >= ntc) {
	e = (j + ntc) / 2;
    } else {
	e = (j + n + ntc) / 2;
	if (e >= n) {
            e -= n;
        }
    }

    if (unlikely(e >= n)) {
        D("This cannot happen");
        e = 0;
    }

    return e;
}

/*
 * We have pending packets in the driver between nr_ntc and j.
 * Schedule a notification approximately in the middle of the two.
 * There is a race but this is only called within txsync which does
 * a double check.
 */
static void
generic_set_tx_event(struct netmap_kring *kring, u_int j)
{
    struct mbuf *m;
    u_int e = generic_tx_event_middle(kring, j);

    ND("Event at %d", e);
    m = kring->tx_pool[e];
    if (unlikely(!m)) {
        D("ERROR: This should never happen");
        return;
    }
    kring->tx_pool[e] = NULL;
    //skb_shinfo(m)->destructor_arg = NULL + e;
    m->destructor = (void *)&generic_mbuf_destructor; // XXX
    // XXX wmb() ?
    /* Decrement the refcount an free it if we have the last one. */
    m_freem(m);
    smp_mb();
}


/*
 * generic_netmap_txsync() transforms netmap buffers into mbufs
 * and passes them to the standard device driver
 * (ndo_start_xmit() or ifp->if_transmit() ).
 * On linux this is not done directly, but using dev_queue_xmit(),
 * since it implements the TX flow control (and takes some locks).
 */
static int
generic_netmap_txsync(struct ifnet *ifp, u_int ring_nr, int flags)
{
    struct netmap_adapter *na = NA(ifp);
    struct netmap_kring *kring = &na->tx_rings[ring_nr];
    struct netmap_ring *ring = kring->ring;
    u_int j, k, n = 0, lim = kring->nkr_num_slots - 1;

    IFRATE(rate_ctx.new.txsync++);

    // TODO: handle the case of mbuf allocation failure
    generic_netmap_tx_clean(kring);

    /* Take a copy of ring->cur now, and never read it again. */
    k = ring->cur;
    if (unlikely(k > lim)) {
        return netmap_ring_reinit(kring);
    }

    rmb();
    j = kring->nr_hwcur;
    if (j != k) {
        /* Process new packets to send: j is the current index in the netmap ring. */
        while (j != k) {
            struct netmap_slot *slot = &ring->slot[j]; /* Current slot in the netmap ring */
            void *addr = NMB(slot);
            u_int len = slot->len;
            struct mbuf *m;
            int tx_ret;

            if (unlikely(addr == netmap_buffer_base || len > NETMAP_BUF_SIZE)) {
                return netmap_ring_reinit(kring);
            }
            /* Tale a mbuf from the tx pool and copy in the user packet. */
            m = kring->tx_pool[j];
            if (unlikely(!m)) {
                D("This should never happen");
                return netmap_ring_reinit(kring);
            }
            /* XXX we should ask notifications when NS_REPORT is set,
             * or roughly every half frame. We can optimize this
             * by lazily requesting notifications only when a
             * transmission fails. Probably the best way is to
             * break on failures and set notifications when
             * ring->avail == 0 || j != k
             */
            tx_ret = generic_xmit_frame(ifp, m, addr, len, ring_nr);
            if (unlikely(tx_ret)) {
                ND("start_xmit failed: err %d [%d,%d,%d]", tx_ret, j, k, kring->nr_hwavail);
                /*
                 * No room in the device driver. Request a notification,
                 * then call generic_netmap_tx_clean(kring) to do the
                 * double check and see if we can free more buffers.
                 * If there is space continue, else break;
                 * XXX the double check is necessary if the problem
                 * occurs in the txsync call after selrecord().
                 * Also, we need some way to tell the caller that not
                 * all buffers were queued onto the device (this was
                 * not a problem with native netmap driver where space
                 * is preallocated). The bridge has a similar problem
                 * and we solve it there by dropping the excess packets.
                 */
                generic_set_tx_event(kring, j);
                if (generic_netmap_tx_clean(kring)) { /* space now available */
                    continue;
                } else {
                    break;
                }
            }
            slot->flags &= ~(NS_REPORT | NS_BUF_CHANGED);
            if (unlikely(j++ == lim))
                j = 0;
            n++;
        }

        kring->nr_hwcur = j;
        kring->nr_hwavail -= n;
        IFRATE(rate_ctx.new.txpkt += n);
        if (!ring->avail) {
            /* No more available slots? Set a notification event
             * on a netmap slot that will be cleaned in the future.
             * No doublecheck is performed, since txsync() will be
             * called twice by netmap_poll().
             */
            generic_set_tx_event(kring, j);
        }
        ND("tx #%d, hwavail = %d", n, kring->nr_hwavail);
    }

    return 0;
}

/*
 * This handler is registered (through netmap_catch_rx())
 * within the attached network interface
 * in the RX subsystem, so that every mbuf passed up by
 * the driver can be stolen to the network stack.
 * Stolen packets are put in a queue where the
 * generic_netmap_rxsync() callback can extract them.
 */
void generic_rx_handler(struct ifnet *ifp, struct mbuf *m)
{
    struct netmap_adapter *na = NA(ifp);
    uint work_done;
    uint rr = 0;

    /* limit the size of the queue */
    if (unlikely(mbq_len(&na->rx_rings[rr].rx_queue) > 1024)) {
        m_freem(m);
    } else {
        mbq_safe_enqueue(&na->rx_rings[rr].rx_queue, m);
    }

    if (netmap_generic_mit < 32768) {
        /* no rx mitigation, pass notification up */
        netmap_generic_irq(na->ifp, rr, &work_done);
        IFRATE(rate_ctx.new.rxirq++);
    } else {
	/* same as send combining, filter notification if there is a
	 * pending timer, otherwise pass it up and start a timer.
         */
        if (likely(netmap_mitigation_active(na))) {
            /* Record that there is some pending work. */
            na->mit_pending = 1;
        } else {
            netmap_generic_irq(na->ifp, rr, &work_done);
            IFRATE(rate_ctx.new.rxirq++);
            netmap_mitigation_start(na);
        }
    }
}

/*
 * generic_netmap_rxsync() extracts mbufs from the queue filled by
 * generic_netmap_rx_handler() and puts their content in the netmap
 * receive ring.
 * Access must be protected because the rx handler is asynchronous,
 */
static int
generic_netmap_rxsync(struct ifnet *ifp, u_int ring_nr, int flags)
{
    struct netmap_adapter *na = NA(ifp);
    struct netmap_kring *kring = &na->rx_rings[ring_nr];
    struct netmap_ring *ring = kring->ring;
    u_int j, n, lim = kring->nkr_num_slots - 1;
    int force_update = (flags & NAF_FORCE_READ) || kring->nr_kflags & NKR_PENDINTR;
    u_int k, resvd = ring->reserved;

    if (ring->cur > lim)
        return netmap_ring_reinit(kring);

    /* Import newly received packets into the netmap ring. */
    if (netmap_no_pendintr || force_update) {
        uint16_t slot_flags = kring->nkr_slot_flags;
        struct mbuf *m;

        n = 0;
        j = kring->nr_ntc;
        /* The k index in the netmap ring prevents ntc from bumping into hwcur. */
        k = (kring->nr_hwcur) ? kring->nr_hwcur-1 : lim;
        while (j != k) {
            void *addr = NMB(&ring->slot[j]);

            if (addr == netmap_buffer_base) { /* Bad buffer */
                return netmap_ring_reinit(kring);
            }
            m = mbq_safe_dequeue(&kring->rx_queue);
            if (!m)
                break;
            m_copydata(m, 0, m->m_len, addr);
            ring->slot[j].len = m->m_len;
            ring->slot[j].flags = slot_flags;
            m_freem(m);
            if (unlikely(j++ == lim))
                j = 0;
            n++;
        }
        if (n) {
            kring->nr_ntc = j;
            kring->nr_hwavail += n;
            IFRATE(rate_ctx.new.rxpkt += n);
        }
        kring->nr_kflags &= ~NKR_PENDINTR;
    }

    /* Skip past packets that userspace has released */
    j = kring->nr_hwcur;
    k = ring->cur;
    if (resvd > 0) {
        if (resvd + ring->avail >= lim + 1) {
            D("XXX invalid reserve/avail %d %d", resvd, ring->avail);
            ring->reserved = resvd = 0; // XXX panic...
        }
        k = (k >= resvd) ? k - resvd : k + lim + 1 - resvd;
    }
    if (j != k) {
        /* Userspace has released some packets. */
        for (n = 0; j != k; n++) {
            struct netmap_slot *slot = &ring->slot[j];

            slot->flags &= ~NS_BUF_CHANGED;
            if (unlikely(j++ == lim))
                j = 0;
        }
        kring->nr_hwavail -= n;
        kring->nr_hwcur = k;
    }
    /* Tell userspace that there are new packets. */
    ring->avail = kring->nr_hwavail - resvd;
    IFRATE(rate_ctx.new.rxsync++);

    return 0;
}


/*
 * generic_netmap_attach() makes it possible to use netmap on
 * a device without native netmap support.
 * This is less performant than native support but potentially
 * faster than raw sockets or similar schemes.
 *
 * In this "emulated" mode, netmap rings do not necessarily
 * have the same size as those in the NIC. We use a default
 * value and possibly override it if the OS has ways to fetch the
 * actual configuration.
 */
int
generic_netmap_attach(struct ifnet *ifp)
{
    struct netmap_adapter na;
    int retval;
    uint num_tx_desc, num_rx_desc;

    num_tx_desc = num_rx_desc = 256; /* starting point */

    generic_find_num_desc(ifp, &num_tx_desc, &num_rx_desc);
    D("Netmap ring size: TX = %d, RX = %d\n", num_tx_desc, num_rx_desc);

    bzero(&na, sizeof(na));
    na.ifp = ifp;
    na.num_tx_desc = num_tx_desc;
    na.num_rx_desc = num_rx_desc;
    na.nm_register = &generic_netmap_register;
    na.nm_txsync = &generic_netmap_txsync;
    na.nm_rxsync = &generic_netmap_rxsync;
    /* when using generic, IFCAP_NETMAP is set so we force
     * NAF_SKIP_INTR to use the regular interrupt handler
     */
    na.na_flags = NAF_SKIP_INTR;

    ND("[GNA] num_tx_queues(%d), real_num_tx_queues(%d), len(%lu)",
		ifp->num_tx_queues, ifp->real_num_tx_queues,
		ifp->tx_queue_len);
    ND("[GNA] num_rx_queues(%d), real_num_rx_queues(%d)",
		ifp->num_rx_queues, ifp->real_num_rx_queues);

    generic_find_num_queues(ifp, &na.num_tx_rings, &na.num_rx_rings);

    retval = netmap_attach(&na, na.num_rx_rings);

    return retval;
}<|MERGE_RESOLUTION|>--- conflicted
+++ resolved
@@ -194,10 +194,6 @@
 /* =============== GENERIC NETMAP ADAPTER SUPPORT ================= */
 #define GENERIC_BUF_SIZE        netmap_buf_size    /* Size of the mbufs in the Tx pool. */
 
-<<<<<<< HEAD
-
-=======
->>>>>>> fdf35af5
 /*
  * We cannot use netmap_rx_irq because the generic adapter has
  * NAF_SKIP_INTR set. We might call directly netmap_common_irq()
@@ -327,7 +323,7 @@
         na->generic_ndo_p->ndo_select_queue = &generic_ndo_select_queue;
         ifp->netdev_ops = na->generic_ndo_p;
 #else
-	XXX do the same for FreeBSD
+	// XXX do the same for FreeBSD
 #endif /* __FreeBSD__ */
         rtnl_unlock();
 
@@ -348,7 +344,11 @@
 
         ifp->if_capenable &= ~IFCAP_NETMAP;
 	/* Restore the netdev_ops. */
+#ifdef linux
         ifp->netdev_ops = (void *)na->if_transmit;
+#else
+	// XXX do the same for freebsd
+#endif
 
 	/* Do not intercept packets on the rx path. */
         netmap_catch_rx(na, 0);
