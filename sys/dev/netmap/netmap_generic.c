--- conflicted
+++ resolved
@@ -993,22 +993,16 @@
 		}
 
 		do {
-<<<<<<< HEAD
+			struct netmap_slot *slot = ring->slot + nm_i;
+			uint64_t nm_offset = nm_get_offset(kring, slot);
+			char *nmaddr = NMB(na, slot);
+
 #ifdef ATL_CHANGE
 			ring->slot[nm_i].mark = 0;
 			ring->slot[nm_i].hash = 0;
 			/* reset slot ll_ofs for buffer address calculation with default headroom */
 			ring->slot[nm_i].ll_ofs = 0;
 #endif
-
-			nmaddr = NMB(na, &ring->slot[nm_i]);
-			/* We only check the address here on generic rx rings. */
-=======
-			struct netmap_slot *slot = ring->slot + nm_i;
-			uint64_t nm_offset = nm_get_offset(kring, slot);
-			char *nmaddr = NMB(na, slot);
-
->>>>>>> d67a604e
 			if (nmaddr == NETMAP_BUF_BASE(na)) { /* Bad buffer */
 				m_freem(m);
 				mbq_purge(&tmpq);
