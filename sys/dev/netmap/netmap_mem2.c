/*-
 * SPDX-License-Identifier: BSD-2-Clause-FreeBSD
 *
 * Copyright (C) 2012-2014 Matteo Landi
 * Copyright (C) 2012-2016 Luigi Rizzo
 * Copyright (C) 2012-2016 Giuseppe Lettieri
 * All rights reserved.
 *
 * Redistribution and use in source and binary forms, with or without
 * modification, are permitted provided that the following conditions
 * are met:
 *   1. Redistributions of source code must retain the above copyright
 *      notice, this list of conditions and the following disclaimer.
 *   2. Redistributions in binary form must reproduce the above copyright
 *      notice, this list of conditions and the following disclaimer in the
 *      documentation and/or other materials provided with the distribution.
 *
 * THIS SOFTWARE IS PROVIDED BY THE AUTHOR AND CONTRIBUTORS ``AS IS'' AND
 * ANY EXPRESS OR IMPLIED WARRANTIES, INCLUDING, BUT NOT LIMITED TO, THE
 * IMPLIED WARRANTIES OF MERCHANTABILITY AND FITNESS FOR A PARTICULAR PURPOSE
 * ARE DISCLAIMED.  IN NO EVENT SHALL THE AUTHOR OR CONTRIBUTORS BE LIABLE
 * FOR ANY DIRECT, INDIRECT, INCIDENTAL, SPECIAL, EXEMPLARY, OR CONSEQUENTIAL
 * DAMAGES (INCLUDING, BUT NOT LIMITED TO, PROCUREMENT OF SUBSTITUTE GOODS
 * OR SERVICES; LOSS OF USE, DATA, OR PROFITS; OR BUSINESS INTERRUPTION)
 * HOWEVER CAUSED AND ON ANY THEORY OF LIABILITY, WHETHER IN CONTRACT, STRICT
 * LIABILITY, OR TORT (INCLUDING NEGLIGENCE OR OTHERWISE) ARISING IN ANY WAY
 * OUT OF THE USE OF THIS SOFTWARE, EVEN IF ADVISED OF THE POSSIBILITY OF
 * SUCH DAMAGE.
 */

#ifdef linux
#include "bsd_glue.h"
#endif /* linux */

#ifdef __APPLE__
#include "osx_glue.h"
#endif /* __APPLE__ */

#ifdef __FreeBSD__
#include <sys/cdefs.h> /* prerequisite */
__FBSDID("$FreeBSD: head/sys/dev/netmap/netmap.c 241723 2012-10-19 09:41:45Z glebius $");

#include <sys/types.h>
#include <sys/malloc.h>
#include <sys/kernel.h>		/* MALLOC_DEFINE */
#include <sys/proc.h>
#include <vm/vm.h>	/* vtophys */
#include <vm/pmap.h>	/* vtophys */
#include <sys/socket.h> /* sockaddrs */
#include <sys/selinfo.h>
#include <sys/sysctl.h>
#include <net/if.h>
#include <net/if_var.h>
#include <net/vnet.h>
#include <machine/bus.h>	/* bus_dmamap_* */

/* M_NETMAP only used in here */
MALLOC_DECLARE(M_NETMAP);
MALLOC_DEFINE(M_NETMAP, "netmap", "Network memory map");

#endif /* __FreeBSD__ */

#ifdef _WIN32
#include <win_glue.h>
#endif

#include <net/netmap.h>
#include <dev/netmap/netmap_kern.h>
#include <net/netmap_virt.h>
#include "netmap_mem2.h"

#ifdef _WIN32_USE_SMALL_GENERIC_DEVICES_MEMORY
#define NETMAP_BUF_MAX_NUM  8*4096      /* if too big takes too much time to allocate */
#else
#define NETMAP_BUF_MAX_NUM 20*4096*2	/* large machine */
#endif

#define NETMAP_POOL_MAX_NAMSZ	32


enum {
	NETMAP_IF_POOL   = 0,
	NETMAP_RING_POOL,
	NETMAP_BUF_POOL,
	NETMAP_POOLS_NR
};


struct netmap_obj_params {
	u_int size;
	u_int num;

	u_int last_size;
	u_int last_num;
};

struct netmap_obj_pool {
	char name[NETMAP_POOL_MAX_NAMSZ];	/* name of the allocator */

	/* ---------------------------------------------------*/
	/* these are only meaningful if the pool is finalized */
	/* (see 'finalized' field in netmap_mem_d)            */
	size_t memtotal;	/* actual total memory space */

	struct lut_entry *lut;  /* virt,phys addresses, objtotal entries */
	uint32_t *bitmap;       /* one bit per buffer, 1 means free */
	uint32_t *invalid_bitmap;/* one bit per buffer, 1 means invalid */
	uint32_t bitmap_slots;	/* number of uint32 entries in bitmap */

	u_int objtotal;         /* actual total number of objects. */
	u_int numclusters;	/* actual number of clusters */
	u_int objfree;          /* number of free objects. */

	int	alloc_done;	/* we have allocated the memory */
	/* ---------------------------------------------------*/

	/* limits */
	u_int objminsize;	/* minimum object size */
	u_int objmaxsize;	/* maximum object size */
	u_int nummin;		/* minimum number of objects */
	u_int nummax;		/* maximum number of objects */

	/* these are changed only by config */
	u_int _objtotal;	/* total number of objects */
	u_int _objsize;		/* object size */
	u_int _clustsize;       /* cluster size */
	u_int _clustentries;    /* objects per cluster */
	u_int _numclusters;	/* number of clusters */

	/* requested values */
	u_int r_objtotal;
	u_int r_objsize;
};

#define NMA_LOCK_T		NM_MTX_T
#define NMA_LOCK_INIT(n)	NM_MTX_INIT((n)->nm_mtx)
#define NMA_LOCK_DESTROY(n)	NM_MTX_DESTROY((n)->nm_mtx)
#define NMA_LOCK(n)		NM_MTX_LOCK((n)->nm_mtx)
#define NMA_SPINLOCK(n)         NM_MTX_SPINLOCK((n)->nm_mtx)
#define NMA_UNLOCK(n)		NM_MTX_UNLOCK((n)->nm_mtx)

struct netmap_mem_ops {
	int (*nmd_get_lut)(struct netmap_mem_d *, struct netmap_lut*);
	int  (*nmd_get_info)(struct netmap_mem_d *, uint64_t *size,
			u_int *memflags, uint16_t *id);

	vm_paddr_t (*nmd_ofstophys)(struct netmap_mem_d *, vm_ooffset_t);
	int (*nmd_config)(struct netmap_mem_d *);
	int (*nmd_finalize)(struct netmap_mem_d *, struct netmap_adapter *);
	void (*nmd_deref)(struct netmap_mem_d *, struct netmap_adapter *);
	ssize_t  (*nmd_if_offset)(struct netmap_mem_d *, const void *vaddr);
	void (*nmd_delete)(struct netmap_mem_d *);

	struct netmap_if * (*nmd_if_new)(struct netmap_mem_d *,
			struct netmap_adapter *, struct netmap_priv_d *);
	void (*nmd_if_delete)(struct netmap_mem_d *,
			struct netmap_adapter *, struct netmap_if *);
	int  (*nmd_rings_create)(struct netmap_mem_d *,
			struct netmap_adapter *);
	void (*nmd_rings_delete)(struct netmap_mem_d *,
			struct netmap_adapter *);
};

struct netmap_mem_d {
	NMA_LOCK_T nm_mtx;  /* protect the allocator */
	size_t nm_totalsize; /* shorthand */

	u_int flags;
#define NETMAP_MEM_FINALIZED	0x1	/* preallocation done */
#define NETMAP_MEM_HIDDEN	0x8	/* beeing prepared */
#define NETMAP_MEM_NOMAP	0x10	/* do not map/unmap pdevs */
	int lasterr;		/* last error for curr config */
	int active;		/* active users */
	int refcount;
	/* the three allocators */
	struct netmap_obj_pool pools[NETMAP_POOLS_NR];

	nm_memid_t nm_id;	/* allocator identifier */
	int nm_grp;	/* iommu groupd id */

	/* list of all existing allocators, sorted by nm_id */
	struct netmap_mem_d *prev, *next;

	struct netmap_mem_ops *ops;

	struct netmap_obj_params params[NETMAP_POOLS_NR];

#define NM_MEM_NAMESZ	16
	char name[NM_MEM_NAMESZ];
};

int
netmap_mem_get_lut(struct netmap_mem_d *nmd, struct netmap_lut *lut)
{
	int rv;

	NMA_LOCK(nmd);
	rv = nmd->ops->nmd_get_lut(nmd, lut);
	NMA_UNLOCK(nmd);

	return rv;
}

int
netmap_mem_get_info(struct netmap_mem_d *nmd, uint64_t *size,
		u_int *memflags, nm_memid_t *memid)
{
	int rv;

	NMA_LOCK(nmd);
	rv = nmd->ops->nmd_get_info(nmd, size, memflags, memid);
	NMA_UNLOCK(nmd);

	return rv;
}

vm_paddr_t
netmap_mem_ofstophys(struct netmap_mem_d *nmd, vm_ooffset_t off)
{
	vm_paddr_t pa;

#if defined(__FreeBSD__)
	/* This function is called by netmap_dev_pager_fault(), which holds a
	 * non-sleepable lock since FreeBSD 12. Since we cannot sleep, we
	 * spin on the trylock. */
	NMA_SPINLOCK(nmd);
#else
	NMA_LOCK(nmd);
#endif
	pa = nmd->ops->nmd_ofstophys(nmd, off);
	NMA_UNLOCK(nmd);

	return pa;
}

static int
netmap_mem_config(struct netmap_mem_d *nmd)
{
	if (nmd->active) {
		/* already in use. Not fatal, but we
		 * cannot change the configuration
		 */
		return 0;
	}

	return nmd->ops->nmd_config(nmd);
}

ssize_t
netmap_mem_if_offset(struct netmap_mem_d *nmd, const void *off)
{
	ssize_t rv;

	NMA_LOCK(nmd);
	rv = nmd->ops->nmd_if_offset(nmd, off);
	NMA_UNLOCK(nmd);

	return rv;
}

static void
netmap_mem_delete(struct netmap_mem_d *nmd)
{
	nmd->ops->nmd_delete(nmd);
}

struct netmap_if *
netmap_mem_if_new(struct netmap_adapter *na, struct netmap_priv_d *priv)
{
	struct netmap_if *nifp;
	struct netmap_mem_d *nmd = na->nm_mem;

	NMA_LOCK(nmd);
	nifp = nmd->ops->nmd_if_new(nmd, na, priv);
	NMA_UNLOCK(nmd);

	return nifp;
}

void
netmap_mem_if_delete(struct netmap_adapter *na, struct netmap_if *nif)
{
	struct netmap_mem_d *nmd = na->nm_mem;

	NMA_LOCK(nmd);
	nmd->ops->nmd_if_delete(nmd, na, nif);
	NMA_UNLOCK(nmd);
}

int
netmap_mem_rings_create(struct netmap_adapter *na)
{
	int rv;
	struct netmap_mem_d *nmd = na->nm_mem;

	NMA_LOCK(nmd);
	rv = nmd->ops->nmd_rings_create(nmd, na);
	NMA_UNLOCK(nmd);

	return rv;
}

void
netmap_mem_rings_delete(struct netmap_adapter *na)
{
	struct netmap_mem_d *nmd = na->nm_mem;

	NMA_LOCK(nmd);
	nmd->ops->nmd_rings_delete(nmd, na);
	NMA_UNLOCK(nmd);
}

static int netmap_mem_map(struct netmap_obj_pool *, struct netmap_adapter *);
static int netmap_mem_unmap(struct netmap_obj_pool *, struct netmap_adapter *);
static int nm_mem_check_group(struct netmap_mem_d *, struct device *);
static void nm_mem_release_id(struct netmap_mem_d *);

nm_memid_t
netmap_mem_get_id(struct netmap_mem_d *nmd)
{
	return nmd->nm_id;
}

#ifdef NM_DEBUG_MEM_PUTGET
#define NM_DBG_REFC(nmd, func, line)	\
	nm_prinf("%d mem[%d:%d] -> %d", line, (nmd)->nm_id, (nmd)->nm_grp, (nmd)->refcount);
#else
#define NM_DBG_REFC(nmd, func, line)
#endif

/* circular list of all existing allocators */
static struct netmap_mem_d *netmap_last_mem_d = &nm_mem;
NM_MTX_T nm_mem_list_lock;

struct netmap_mem_d *
__netmap_mem_get(struct netmap_mem_d *nmd, const char *func, int line)
{
	NM_MTX_LOCK(nm_mem_list_lock);
	nmd->refcount++;
	NM_DBG_REFC(nmd, func, line);
	NM_MTX_UNLOCK(nm_mem_list_lock);
	return nmd;
}

void
__netmap_mem_put(struct netmap_mem_d *nmd, const char *func, int line)
{
	int last;
	NM_MTX_LOCK(nm_mem_list_lock);
	last = (--nmd->refcount == 0);
	if (last)
		nm_mem_release_id(nmd);
	NM_DBG_REFC(nmd, func, line);
	NM_MTX_UNLOCK(nm_mem_list_lock);
	if (last)
		netmap_mem_delete(nmd);
}

int
netmap_mem_finalize(struct netmap_mem_d *nmd, struct netmap_adapter *na)
{
	int lasterr = 0;
	if (nm_mem_check_group(nmd, na->pdev) < 0) {
		return ENOMEM;
	}

	NMA_LOCK(nmd);

	if (netmap_mem_config(nmd))
		goto out;

	nmd->active++;

	nmd->lasterr = nmd->ops->nmd_finalize(nmd, na);

	if (!nmd->lasterr && !(nmd->flags & NETMAP_MEM_NOMAP)) {
		nmd->lasterr = netmap_mem_map(&nmd->pools[NETMAP_BUF_POOL], na);
	}

out:
	lasterr = nmd->lasterr;
	NMA_UNLOCK(nmd);

	if (lasterr)
		netmap_mem_deref(nmd, na);

	return lasterr;
}

static int
nm_isset(uint32_t *bitmap, u_int i)
{
	return bitmap[ (i>>5) ] & ( 1U << (i & 31U) );
}


static int
netmap_init_obj_allocator_bitmap(struct netmap_obj_pool *p)
{
	u_int n, j;

	if (p->bitmap == NULL) {
		/* Allocate the bitmap */
		n = (p->objtotal + 31) / 32;
		p->bitmap = nm_os_malloc(sizeof(p->bitmap[0]) * n);
		if (p->bitmap == NULL) {
			nm_prerr("Unable to create bitmap (%d entries) for allocator '%s'", (int)n,
			    p->name);
			return ENOMEM;
		}
		p->bitmap_slots = n;
	} else {
		memset(p->bitmap, 0, p->bitmap_slots * sizeof(p->bitmap[0]));
	}

	p->objfree = 0;
	/*
	 * Set all the bits in the bitmap that have
	 * corresponding buffers to 1 to indicate they are
	 * free.
	 */
	for (j = 0; j < p->objtotal; j++) {
		if (p->invalid_bitmap && nm_isset(p->invalid_bitmap, j)) {
			if (netmap_debug & NM_DEBUG_MEM)
				nm_prinf("skipping %s %d", p->name, j);
			continue;
		}
		p->bitmap[ (j>>5) ] |=  ( 1U << (j & 31U) );
		p->objfree++;
	}

	if (netmap_verbose)
		nm_prinf("%s free %u", p->name, p->objfree);
	if (p->objfree == 0) {
		if (netmap_verbose)
			nm_prerr("%s: no objects available", p->name);
		return ENOMEM;
	}

	return 0;
}

static int
netmap_mem_init_bitmaps(struct netmap_mem_d *nmd)
{
	int i, error = 0;

	for (i = 0; i < NETMAP_POOLS_NR; i++) {
		struct netmap_obj_pool *p = &nmd->pools[i];

		error = netmap_init_obj_allocator_bitmap(p);
		if (error)
			return error;
	}

	/*
	 * buffers 0 and 1 are reserved
	 */
	if (nmd->pools[NETMAP_BUF_POOL].objfree < 2) {
		nm_prerr("%s: not enough buffers", nmd->pools[NETMAP_BUF_POOL].name);
		return ENOMEM;
	}

	nmd->pools[NETMAP_BUF_POOL].objfree -= 2;
	if (nmd->pools[NETMAP_BUF_POOL].bitmap) {
		/* XXX This check is a workaround that prevents a
		 * NULL pointer crash which currently happens only
		 * with ptnetmap guests.
		 * Removed shared-info --> is the bug still there? */
		nmd->pools[NETMAP_BUF_POOL].bitmap[0] = ~3U;
	}
	return 0;
}

int
netmap_mem_deref(struct netmap_mem_d *nmd, struct netmap_adapter *na)
{
	int last_user = 0;
	NMA_LOCK(nmd);
	if (na->active_fds <= 0 && !(nmd->flags & NETMAP_MEM_NOMAP))
		netmap_mem_unmap(&nmd->pools[NETMAP_BUF_POOL], na);
	if (nmd->active == 1) {
		last_user = 1;
		/*
		 * Reset the allocator when it falls out of use so that any
		 * pool resources leaked by unclean application exits are
		 * reclaimed.
		 */
		netmap_mem_init_bitmaps(nmd);
	}
	nmd->ops->nmd_deref(nmd, na);

	nmd->active--;
	if (last_user) {
		nmd->lasterr = 0;
	}

	NMA_UNLOCK(nmd);
	return last_user;
}


/* accessor functions */
static int
netmap_mem2_get_lut(struct netmap_mem_d *nmd, struct netmap_lut *lut)
{
	lut->lut = nmd->pools[NETMAP_BUF_POOL].lut;
#ifdef __FreeBSD__
	lut->plut = lut->lut;
#endif
	lut->objtotal = nmd->pools[NETMAP_BUF_POOL].objtotal;
	lut->objsize = nmd->pools[NETMAP_BUF_POOL]._objsize;

	return 0;
}

static struct netmap_obj_params netmap_min_priv_params[NETMAP_POOLS_NR] = {
	[NETMAP_IF_POOL] = {
		.size = 1024,
		.num  = 2,
	},
	[NETMAP_RING_POOL] = {
		.size = 5*PAGE_SIZE,
		.num  = 4,
	},
	[NETMAP_BUF_POOL] = {
		.size = 2048,
		.num  = 4098,
	},
};


/*
 * nm_mem is the memory allocator used for all physical interfaces
 * running in netmap mode.
 * Virtual (VALE) ports will have each its own allocator.
 */
extern struct netmap_mem_ops netmap_mem_global_ops; /* forward */
struct netmap_mem_d nm_mem = {	/* Our memory allocator. */
	.pools = {
		[NETMAP_IF_POOL] = {
			.name 	= "netmap_if",
			.objminsize = sizeof(struct netmap_if),
			.objmaxsize = 4096,
			.nummin     = 10,	/* don't be stingy */
			.nummax	    = 10000,	/* XXX very large */
		},
		[NETMAP_RING_POOL] = {
			.name 	= "netmap_ring",
			.objminsize = sizeof(struct netmap_ring),
			.objmaxsize = 32*PAGE_SIZE,
			.nummin     = 2,
			.nummax	    = 1024,
		},
		[NETMAP_BUF_POOL] = {
			.name	= "netmap_buf",
			.objminsize = 64,
			.objmaxsize = 65536,
			.nummin     = 4,
			.nummax	    = 1000000, /* one million! */
		},
	},

	.params = {
		[NETMAP_IF_POOL] = {
			.size = 1024,
			.num  = 100,
		},
		[NETMAP_RING_POOL] = {
			.size = 9*PAGE_SIZE,
			.num  = 200,
		},
		[NETMAP_BUF_POOL] = {
			.size = 2048,
			.num  = NETMAP_BUF_MAX_NUM,
		},
	},

	.nm_id = 1,
	.nm_grp = -1,

	.prev = &nm_mem,
	.next = &nm_mem,

	.ops = &netmap_mem_global_ops,

	.name = "1"
};

static struct netmap_mem_d nm_mem_blueprint;

/* blueprint for the private memory allocators */
/* XXX clang is not happy about using name as a print format */
static const struct netmap_mem_d nm_blueprint = {
	.pools = {
		[NETMAP_IF_POOL] = {
			.name 	= "%s_if",
			.objminsize = sizeof(struct netmap_if),
			.objmaxsize = 4096,
			.nummin     = 1,
			.nummax	    = 100,
		},
		[NETMAP_RING_POOL] = {
			.name 	= "%s_ring",
			.objminsize = sizeof(struct netmap_ring),
			.objmaxsize = 32*PAGE_SIZE,
			.nummin     = 2,
			.nummax	    = 1024,
		},
		[NETMAP_BUF_POOL] = {
			.name	= "%s_buf",
			.objminsize = 64,
			.objmaxsize = 65536,
			.nummin     = 4,
			.nummax	    = 1000000, /* one million! */
		},
	},

	.nm_grp = -1,

	.flags = NETMAP_MEM_PRIVATE,

	.ops = &netmap_mem_global_ops,
};

/* memory allocator related sysctls */

#define STRINGIFY(x) #x


#define DECLARE_SYSCTLS(id, name) \
	SYSBEGIN(mem2_ ## name); \
	SYSCTL_INT(_dev_netmap, OID_AUTO, name##_size, \
	    CTLFLAG_RW, &nm_mem.params[id].size, 0, "Requested size of netmap " STRINGIFY(name) "s"); \
	SYSCTL_INT(_dev_netmap, OID_AUTO, name##_curr_size, \
	    CTLFLAG_RD, &nm_mem.pools[id]._objsize, 0, "Current size of netmap " STRINGIFY(name) "s"); \
	SYSCTL_INT(_dev_netmap, OID_AUTO, name##_num, \
	    CTLFLAG_RW, &nm_mem.params[id].num, 0, "Requested number of netmap " STRINGIFY(name) "s"); \
	SYSCTL_INT(_dev_netmap, OID_AUTO, name##_curr_num, \
	    CTLFLAG_RD, &nm_mem.pools[id].objtotal, 0, "Current number of netmap " STRINGIFY(name) "s"); \
	SYSCTL_INT(_dev_netmap, OID_AUTO, priv_##name##_size, \
	    CTLFLAG_RW, &netmap_min_priv_params[id].size, 0, \
	    "Default size of private netmap " STRINGIFY(name) "s"); \
	SYSCTL_INT(_dev_netmap, OID_AUTO, priv_##name##_num, \
	    CTLFLAG_RW, &netmap_min_priv_params[id].num, 0, \
	    "Default number of private netmap " STRINGIFY(name) "s");	\
	SYSEND

SYSCTL_DECL(_dev_netmap);
DECLARE_SYSCTLS(NETMAP_IF_POOL, if);
DECLARE_SYSCTLS(NETMAP_RING_POOL, ring);
DECLARE_SYSCTLS(NETMAP_BUF_POOL, buf);

/* call with nm_mem_list_lock held */
static int
nm_mem_assign_id_locked(struct netmap_mem_d *nmd, int grp_id)
{
	nm_memid_t id;
	struct netmap_mem_d *scan = netmap_last_mem_d;
	int error = ENOMEM;

	do {
		/* we rely on unsigned wrap around */
		id = scan->nm_id + 1;
		if (id == 0) /* reserve 0 as error value */
			id = 1;
		scan = scan->next;
		if (id != scan->nm_id) {
			nmd->nm_id = id;
			nmd->nm_grp = grp_id;
			nmd->prev = scan->prev;
			nmd->next = scan;
			scan->prev->next = nmd;
			scan->prev = nmd;
			netmap_last_mem_d = nmd;
			nmd->refcount = 1;
			NM_DBG_REFC(nmd, __FUNCTION__, __LINE__);
			error = 0;
			break;
		}
	} while (scan != netmap_last_mem_d);

	return error;
}

/* call with nm_mem_list_lock *not* held */
static int
nm_mem_assign_id(struct netmap_mem_d *nmd, int grp_id)
{
	int ret;

	NM_MTX_LOCK(nm_mem_list_lock);
	ret = nm_mem_assign_id_locked(nmd, grp_id);
	NM_MTX_UNLOCK(nm_mem_list_lock);

	return ret;
}

/* call with nm_mem_list_lock held */
static void
nm_mem_release_id(struct netmap_mem_d *nmd)
{
	nmd->prev->next = nmd->next;
	nmd->next->prev = nmd->prev;

	if (netmap_last_mem_d == nmd)
		netmap_last_mem_d = nmd->prev;

	nmd->prev = nmd->next = NULL;
}

struct netmap_mem_d *
netmap_mem_find(nm_memid_t id)
{
	struct netmap_mem_d *nmd;

	NM_MTX_LOCK(nm_mem_list_lock);
	nmd = netmap_last_mem_d;
	do {
		if (!(nmd->flags & NETMAP_MEM_HIDDEN) && nmd->nm_id == id) {
			nmd->refcount++;
			NM_DBG_REFC(nmd, __FUNCTION__, __LINE__);
			NM_MTX_UNLOCK(nm_mem_list_lock);
			return nmd;
		}
		nmd = nmd->next;
	} while (nmd != netmap_last_mem_d);
	NM_MTX_UNLOCK(nm_mem_list_lock);
	return NULL;
}

static int
nm_mem_check_group(struct netmap_mem_d *nmd, struct device *dev)
{
	int err = 0, id;

	/* Skip not hw adapters.
	 * Vale port can use particular allocator through vale-ctl -m option
	 */
	if (!dev)
		return 0;
	id = nm_iommu_group_id(dev);
	if (netmap_debug & NM_DEBUG_MEM)
		nm_prinf("iommu_group %d", id);

	NMA_LOCK(nmd);

	if (nmd->nm_grp != id) {
		if (netmap_verbose)
			nm_prerr("iommu group mismatch: %d vs %d",
					nmd->nm_grp, id);
		nmd->lasterr = err = ENOMEM;
	}

	NMA_UNLOCK(nmd);
	return err;
}

static struct lut_entry *
nm_alloc_lut(u_int nobj)
{
	size_t n = sizeof(struct lut_entry) * nobj;
	struct lut_entry *lut;
#ifdef linux
	lut = vmalloc(n);
#else
	lut = nm_os_malloc(n);
#endif
	return lut;
}

static void
nm_free_lut(struct lut_entry *lut, u_int objtotal)
{
	bzero(lut, sizeof(struct lut_entry) * objtotal);
#ifdef linux
	vfree(lut);
#else
	nm_os_free(lut);
#endif
}

#if defined(linux) || defined(_WIN32)
static struct plut_entry *
nm_alloc_plut(u_int nobj)
{
	size_t n = sizeof(struct plut_entry) * nobj;
	struct plut_entry *lut;
	lut = vmalloc(n);
	return lut;
}

static void
nm_free_plut(struct plut_entry * lut)
{
	vfree(lut);
}
#endif /* linux or _WIN32 */


/*
 * First, find the allocator that contains the requested offset,
 * then locate the cluster through a lookup table.
 */
static vm_paddr_t
netmap_mem2_ofstophys(struct netmap_mem_d* nmd, vm_ooffset_t offset)
{
	int i;
	vm_ooffset_t o = offset;
	vm_paddr_t pa;
	struct netmap_obj_pool *p;

	p = nmd->pools;

	for (i = 0; i < NETMAP_POOLS_NR; offset -= p[i].memtotal, i++) {
		if (offset >= p[i].memtotal)
			continue;
		// now lookup the cluster's address
#ifndef _WIN32
		pa = vtophys(p[i].lut[offset / p[i]._objsize].vaddr) +
			offset % p[i]._objsize;
#else
		pa = vtophys(p[i].lut[offset / p[i]._objsize].vaddr);
		pa.QuadPart += offset % p[i]._objsize;
#endif
		return pa;
	}
	/* this is only in case of errors */
	nm_prerr("invalid ofs 0x%x out of 0x%zx 0x%zx 0x%zx", (u_int)o,
		p[NETMAP_IF_POOL].memtotal,
		p[NETMAP_IF_POOL].memtotal
			+ p[NETMAP_RING_POOL].memtotal,
		p[NETMAP_IF_POOL].memtotal
			+ p[NETMAP_RING_POOL].memtotal
			+ p[NETMAP_BUF_POOL].memtotal);
#ifndef _WIN32
	return 0; /* bad address */
#else
	vm_paddr_t res;
	res.QuadPart = 0;
	return res;
#endif
}

#ifdef _WIN32

/*
 * win32_build_virtual_memory_for_userspace
 *
 * This function get all the object making part of the pools and maps
 * a contiguous virtual memory space for the userspace
 * It works this way
 * 1 - allocate a Memory Descriptor List wide as the sum
 *		of the memory needed for the pools
 * 2 - cycle all the objects in every pool and for every object do
 *
 *		2a - cycle all the objects in every pool, get the list
 *				of the physical address descriptors
 *		2b - calculate the offset in the array of pages desciptor in the
 *				main MDL
 *		2c - copy the descriptors of the object in the main MDL
 *
 * 3 - return the resulting MDL that needs to be mapped in userland
 *
 * In this way we will have an MDL that describes all the memory for the
 * objects in a single object
*/

PMDL
win32_build_user_vm_map(struct netmap_mem_d* nmd)
{
	u_int memflags, ofs = 0;
	PMDL mainMdl, tempMdl;
	uint64_t memsize;
	int i, j;

	if (netmap_mem_get_info(nmd, &memsize, &memflags, NULL)) {
		nm_prerr("memory not finalised yet");
		return NULL;
	}

	mainMdl = IoAllocateMdl(NULL, memsize, FALSE, FALSE, NULL);
	if (mainMdl == NULL) {
		nm_prerr("failed to allocate mdl");
		return NULL;
	}

	NMA_LOCK(nmd);
	for (i = 0; i < NETMAP_POOLS_NR; i++) {
		struct netmap_obj_pool *p = &nmd->pools[i];
		int clsz = p->_clustsize;
		int clobjs = p->_clustentries; /* objects per cluster */
		int mdl_len = sizeof(PFN_NUMBER) * BYTES_TO_PAGES(clsz);
		PPFN_NUMBER pSrc, pDst;

		/* each pool has a different cluster size so we need to reallocate */
		tempMdl = IoAllocateMdl(p->lut[0].vaddr, clsz, FALSE, FALSE, NULL);
		if (tempMdl == NULL) {
			NMA_UNLOCK(nmd);
			nm_prerr("fail to allocate tempMdl");
			IoFreeMdl(mainMdl);
			return NULL;
		}
		pSrc = MmGetMdlPfnArray(tempMdl);
		/* create one entry per cluster, the lut[] has one entry per object */
		for (j = 0; j < p->numclusters; j++, ofs += clsz) {
			pDst = &MmGetMdlPfnArray(mainMdl)[BYTES_TO_PAGES(ofs)];
			MmInitializeMdl(tempMdl, p->lut[j*clobjs].vaddr, clsz);
			MmBuildMdlForNonPagedPool(tempMdl); /* compute physical page addresses */
			RtlCopyMemory(pDst, pSrc, mdl_len); /* copy the page descriptors */
			mainMdl->MdlFlags = tempMdl->MdlFlags; /* XXX what is in here ? */
		}
		IoFreeMdl(tempMdl);
	}
	NMA_UNLOCK(nmd);
	return mainMdl;
}

#endif /* _WIN32 */

/*
 * helper function for OS-specific mmap routines (currently only windows).
 * Given an nmd and a pool index, returns the cluster size and number of clusters.
 * Returns 0 if memory is finalised and the pool is valid, otherwise 1.
 * It should be called under NMA_LOCK(nmd) otherwise the underlying info can change.
 */

int
netmap_mem2_get_pool_info(struct netmap_mem_d* nmd, u_int pool, u_int *clustsize, u_int *numclusters)
{
	if (!nmd || !clustsize || !numclusters || pool >= NETMAP_POOLS_NR)
		return 1; /* invalid arguments */
	// NMA_LOCK_ASSERT(nmd);
	if (!(nmd->flags & NETMAP_MEM_FINALIZED)) {
		*clustsize = *numclusters = 0;
		return 1; /* not ready yet */
	}
	*clustsize = nmd->pools[pool]._clustsize;
	*numclusters = nmd->pools[pool].numclusters;
	return 0; /* success */
}

static int
netmap_mem2_get_info(struct netmap_mem_d* nmd, uint64_t* size,
			u_int *memflags, nm_memid_t *id)
{
	int error = 0;
	error = netmap_mem_config(nmd);
	if (error)
		goto out;
	if (size) {
		if (nmd->flags & NETMAP_MEM_FINALIZED) {
			*size = nmd->nm_totalsize;
		} else {
			int i;
			*size = 0;
			for (i = 0; i < NETMAP_POOLS_NR; i++) {
				struct netmap_obj_pool *p = nmd->pools + i;
				*size += ((size_t)p->_numclusters * (size_t)p->_clustsize);
			}
		}
	}
	if (memflags)
		*memflags = nmd->flags;
	if (id)
		*id = nmd->nm_id;
out:
	return error;
}

/*
 * we store objects by kernel address, need to find the offset
 * within the pool to export the value to userspace.
 * Algorithm: scan until we find the cluster, then add the
 * actual offset in the cluster
 */
static ssize_t
netmap_obj_offset(struct netmap_obj_pool *p, const void *vaddr)
{
	int i, k = p->_clustentries, n = p->objtotal;
	ssize_t ofs = 0;

	for (i = 0; i < n; i += k, ofs += p->_clustsize) {
		const char *base = p->lut[i].vaddr;
		ssize_t relofs = (const char *) vaddr - base;

		if (relofs < 0 || relofs >= p->_clustsize)
			continue;

		ofs = ofs + relofs;
		nm_prdis("%s: return offset %d (cluster %d) for pointer %p",
		    p->name, ofs, i, vaddr);
		return ofs;
	}
	nm_prerr("address %p is not contained inside any cluster (%s)",
	    vaddr, p->name);
	return 0; /* An error occurred */
}

/* Helper functions which convert virtual addresses to offsets */
#define netmap_if_offset(n, v)					\
	netmap_obj_offset(&(n)->pools[NETMAP_IF_POOL], (v))

#define netmap_ring_offset(n, v)				\
    ((n)->pools[NETMAP_IF_POOL].memtotal + 			\
	netmap_obj_offset(&(n)->pools[NETMAP_RING_POOL], (v)))

static ssize_t
netmap_mem2_if_offset(struct netmap_mem_d *nmd, const void *addr)
{
	return netmap_if_offset(nmd, addr);
}

/*
 * report the index, and use start position as a hint,
 * otherwise buffer allocation becomes terribly expensive.
 */
static void *
netmap_obj_malloc(struct netmap_obj_pool *p, u_int len, uint32_t *start, uint32_t *index)
{
	uint32_t i = 0;			/* index in the bitmap */
	uint32_t mask, j = 0;		/* slot counter */
	void *vaddr = NULL;

	if (len > p->_objsize) {
		nm_prerr("%s request size %d too large", p->name, len);
		return NULL;
	}

	if (p->objfree == 0) {
		nm_prerr("no more %s objects", p->name);
		return NULL;
	}
	if (start)
		i = *start;

	/* termination is guaranteed by p->free, but better check bounds on i */
	while (vaddr == NULL && i < p->bitmap_slots)  {
		uint32_t cur = p->bitmap[i];
		if (cur == 0) { /* bitmask is fully used */
			i++;
			continue;
		}
		/* locate a slot */
		for (j = 0, mask = 1; (cur & mask) == 0; j++, mask <<= 1)
			;

		p->bitmap[i] &= ~mask; /* mark object as in use */
		p->objfree--;

		vaddr = p->lut[i * 32 + j].vaddr;
		if (index)
			*index = i * 32 + j;
	}
	nm_prdis("%s allocator: allocated object @ [%d][%d]: vaddr %p",p->name, i, j, vaddr);

	if (start)
		*start = i;
	return vaddr;
}


/*
 * free by index, not by address.
 * XXX should we also cleanup the content ?
 */
static int
netmap_obj_free(struct netmap_obj_pool *p, uint32_t j)
{
	uint32_t *ptr, mask;

	if (j >= p->objtotal) {
		nm_prerr("invalid index %u, max %u", j, p->objtotal);
		return 1;
	}
	ptr = &p->bitmap[j / 32];
	mask = (1 << (j % 32));
	if (*ptr & mask) {
		nm_prerr("ouch, double free on buffer %d", j);
		return 1;
	} else {
		*ptr |= mask;
		p->objfree++;
		return 0;
	}
}

/*
 * free by address. This is slow but is only used for a few
 * objects (rings, nifp)
 */
static void
netmap_obj_free_va(struct netmap_obj_pool *p, void *vaddr)
{
	u_int i, j, n = p->numclusters;

	for (i = 0, j = 0; i < n; i++, j += p->_clustentries) {
		void *base = p->lut[i * p->_clustentries].vaddr;
		ssize_t relofs = (ssize_t) vaddr - (ssize_t) base;

		/* Given address, is out of the scope of the current cluster.*/
		if (base == NULL || vaddr < base || relofs >= p->_clustsize)
			continue;

		j = j + relofs / p->_objsize;
		/* KASSERT(j != 0, ("Cannot free object 0")); */
		netmap_obj_free(p, j);
		return;
	}
	nm_prerr("address %p is not contained inside any cluster (%s)",
	    vaddr, p->name);
}

unsigned
netmap_mem_bufsize(struct netmap_mem_d *nmd)
{
	return nmd->pools[NETMAP_BUF_POOL]._objsize;
}

#define netmap_if_malloc(n, len)	netmap_obj_malloc(&(n)->pools[NETMAP_IF_POOL], len, NULL, NULL)
#define netmap_if_free(n, v)		netmap_obj_free_va(&(n)->pools[NETMAP_IF_POOL], (v))
#define netmap_ring_malloc(n, len)	netmap_obj_malloc(&(n)->pools[NETMAP_RING_POOL], len, NULL, NULL)
#define netmap_ring_free(n, v)		netmap_obj_free_va(&(n)->pools[NETMAP_RING_POOL], (v))
#define netmap_buf_malloc(n, _pos, _index)			\
	netmap_obj_malloc(&(n)->pools[NETMAP_BUF_POOL], netmap_mem_bufsize(n), _pos, _index)


#if 0 /* currently unused */
/* Return the index associated to the given packet buffer */
#define netmap_buf_index(n, v)						\
    (netmap_obj_offset(&(n)->pools[NETMAP_BUF_POOL], (v)) / NETMAP_BDG_BUF_SIZE(n))
#endif

/*
 * allocate extra buffers in a linked list.
 * returns the actual number.
 */
uint32_t
netmap_extra_alloc(struct netmap_adapter *na, uint32_t *head, uint32_t n)
{
	struct netmap_mem_d *nmd = na->nm_mem;
	uint32_t i, pos = 0; /* opaque, scan position in the bitmap */

	NMA_LOCK(nmd);

	*head = 0;	/* default, 'null' index ie empty list */
	for (i = 0 ; i < n; i++) {
		uint32_t cur = *head;	/* save current head */
		uint32_t *p = netmap_buf_malloc(nmd, &pos, head);
		if (p == NULL) {
			nm_prerr("no more buffers after %d of %d", i, n);
			*head = cur; /* restore */
			break;
		}
		nm_prdis(5, "allocate buffer %d -> %d", *head, cur);
		*p = cur; /* link to previous head */
	}

	NMA_UNLOCK(nmd);

	return i;
}

static void
netmap_extra_free(struct netmap_adapter *na, uint32_t head)
{
	struct lut_entry *lut = na->na_lut.lut;
	struct netmap_mem_d *nmd = na->nm_mem;
	struct netmap_obj_pool *p = &nmd->pools[NETMAP_BUF_POOL];
	uint32_t i, cur, *buf;

	nm_prdis("freeing the extra list");
	for (i = 0; head >=2 && head < p->objtotal; i++) {
		cur = head;
		buf = lut[head].vaddr;
		head = *buf;
		*buf = 0;
		if (netmap_obj_free(p, cur))
			break;
	}
	if (head != 0)
		nm_prerr("breaking with head %d", head);
	if (netmap_debug & NM_DEBUG_MEM)
		nm_prinf("freed %d buffers", i);
}


/* Return nonzero on error */
static int
netmap_new_bufs(struct netmap_mem_d *nmd, struct netmap_slot *slot, u_int n)
{
	struct netmap_obj_pool *p = &nmd->pools[NETMAP_BUF_POOL];
	u_int i = 0;	/* slot counter */
	uint32_t pos = 0;	/* slot in p->bitmap */
	uint32_t index = 0;	/* buffer index */

	for (i = 0; i < n; i++) {
		void *vaddr = netmap_buf_malloc(nmd, &pos, &index);
		if (vaddr == NULL) {
			nm_prerr("no more buffers after %d of %d", i, n);
			goto cleanup;
		}
		slot[i].buf_idx = index;
		slot[i].len = p->_objsize;
		slot[i].flags = 0;
		slot[i].ptr = 0;
	}

	nm_prdis("%s: allocated %d buffers, %d available, first at %d", p->name, n, p->objfree, pos);
	return (0);

cleanup:
	while (i > 0) {
		i--;
		netmap_obj_free(p, slot[i].buf_idx);
	}
	bzero(slot, n * sizeof(slot[0]));
	return (ENOMEM);
}

static void
netmap_mem_set_ring(struct netmap_mem_d *nmd, struct netmap_slot *slot, u_int n, uint32_t index)
{
	struct netmap_obj_pool *p = &nmd->pools[NETMAP_BUF_POOL];
	u_int i;

	for (i = 0; i < n; i++) {
		slot[i].buf_idx = index;
		slot[i].len = p->_objsize;
		slot[i].flags = 0;
	}
}


static void
netmap_free_buf(struct netmap_mem_d *nmd, uint32_t i)
{
	struct netmap_obj_pool *p = &nmd->pools[NETMAP_BUF_POOL];

	if (i < 2 || i >= p->objtotal) {
		nm_prerr("Cannot free buf#%d: should be in [2, %d[", i, p->objtotal);
		return;
	}
	netmap_obj_free(p, i);
}


static void
netmap_free_bufs(struct netmap_mem_d *nmd, struct netmap_slot *slot, u_int n)
{
	u_int i;

	for (i = 0; i < n; i++) {
		if (slot[i].buf_idx > 1)
			netmap_free_buf(nmd, slot[i].buf_idx);
	}
	nm_prdis("%s: released some buffers, available: %u",
			p->name, p->objfree);
}

static void
netmap_reset_obj_allocator(struct netmap_obj_pool *p)
{

	if (p == NULL)
		return;
	if (p->bitmap)
		nm_os_free(p->bitmap);
	p->bitmap = NULL;
	if (p->invalid_bitmap)
		nm_os_free(p->invalid_bitmap);
	p->invalid_bitmap = NULL;
	if (!p->alloc_done) {
		/* allocation was done by somebody else.
		 * Let them clean up after themselves.
		 */
		return;
	}
	if (p->lut) {
		u_int i;

		/*
		 * Free each cluster allocated in
		 * netmap_finalize_obj_allocator().  The cluster start
		 * addresses are stored at multiples of p->_clusterentries
		 * in the lut.
		 */
		for (i = 0; i < p->objtotal; i += p->_clustentries) {
			contigfree(p->lut[i].vaddr, p->_clustsize, M_NETMAP);
		}
		nm_free_lut(p->lut, p->objtotal);
	}
	p->lut = NULL;
	p->objtotal = 0;
	p->memtotal = 0;
	p->numclusters = 0;
	p->objfree = 0;
	p->alloc_done = 0;
}

/*
 * Free all resources related to an allocator.
 */
static void
netmap_destroy_obj_allocator(struct netmap_obj_pool *p)
{
	if (p == NULL)
		return;
	netmap_reset_obj_allocator(p);
}

/*
 * We receive a request for objtotal objects, of size objsize each.
 * Internally we may round up both numbers, as we allocate objects
 * in small clusters multiple of the page size.
 * We need to keep track of objtotal and clustentries,
 * as they are needed when freeing memory.
 *
 * XXX note -- userspace needs the buffers to be contiguous,
 *	so we cannot afford gaps at the end of a cluster.
 */


/* call with NMA_LOCK held */
static int
netmap_config_obj_allocator(struct netmap_obj_pool *p, u_int objtotal, u_int objsize)
{
	int i;
	u_int clustsize;	/* the cluster size, multiple of page size */
	u_int clustentries;	/* how many objects per entry */

	/* we store the current request, so we can
	 * detect configuration changes later */
	p->r_objtotal = objtotal;
	p->r_objsize = objsize;

#define MAX_CLUSTSIZE	(1<<22)		// 4 MB
#define LINE_ROUND	NM_BUF_ALIGN	// 64
	if (objsize >= MAX_CLUSTSIZE) {
		/* we could do it but there is no point */
		nm_prerr("unsupported allocation for %d bytes", objsize);
		return EINVAL;
	}
	/* make sure objsize is a multiple of LINE_ROUND */
	i = (objsize & (LINE_ROUND - 1));
	if (i) {
		nm_prinf("aligning object by %d bytes", LINE_ROUND - i);
		objsize += LINE_ROUND - i;
	}
	if (objsize < p->objminsize || objsize > p->objmaxsize) {
		nm_prerr("requested objsize %d out of range [%d, %d]",
			objsize, p->objminsize, p->objmaxsize);
		return EINVAL;
	}
	if (objtotal < p->nummin || objtotal > p->nummax) {
		nm_prerr("requested objtotal %d out of range [%d, %d]",
			objtotal, p->nummin, p->nummax);
		return EINVAL;
	}
	/*
	 * Compute number of objects using a brute-force approach:
	 * given a max cluster size,
	 * we try to fill it with objects keeping track of the
	 * wasted space to the next page boundary.
	 */
	for (clustentries = 0, i = 1;; i++) {
		u_int delta, used = i * objsize;
		if (used > MAX_CLUSTSIZE)
			break;
		delta = used % PAGE_SIZE;
		if (delta == 0) { // exact solution
			clustentries = i;
			break;
		}
	}
	/* exact solution not found */
	if (clustentries == 0) {
		nm_prerr("unsupported allocation for %d bytes", objsize);
		return EINVAL;
	}
	/* compute clustsize */
	clustsize = clustentries * objsize;
	if (netmap_debug & NM_DEBUG_MEM)
		nm_prinf("objsize %d clustsize %d objects %d",
			objsize, clustsize, clustentries);

	/*
	 * The number of clusters is n = ceil(objtotal/clustentries)
	 * objtotal' = n * clustentries
	 */
	p->_clustentries = clustentries;
	p->_clustsize = clustsize;
	p->_numclusters = (objtotal + clustentries - 1) / clustentries;

	/* actual values (may be larger than requested) */
	p->_objsize = objsize;
	p->_objtotal = p->_numclusters * clustentries;

	return 0;
}

/* call with NMA_LOCK held */
static int
netmap_finalize_obj_allocator(struct netmap_obj_pool *p)
{
	int i; /* must be signed */
	size_t n;

	if (p->lut) {
		/* if the lut is already there we assume that also all the
		 * clusters have already been allocated, possibily by somebody
		 * else (e.g., extmem). In the latter case, the alloc_done flag
		 * will remain at zero, so that we will not attempt to
		 * deallocate the clusters by ourselves in
		 * netmap_reset_obj_allocator.
		 */
		return 0;
	}

	/* optimistically assume we have enough memory */
	p->numclusters = p->_numclusters;
	p->objtotal = p->_objtotal;
	p->alloc_done = 1;

	p->lut = nm_alloc_lut(p->objtotal);
	if (p->lut == NULL) {
		nm_prerr("Unable to create lookup table for '%s'", p->name);
		goto clean;
	}

	/*
	 * Allocate clusters, init pointers
	 */

	n = p->_clustsize;
	for (i = 0; i < (int)p->objtotal;) {
		int lim = i + p->_clustentries;
		char *clust;

		/*
		 * XXX Note, we only need contigmalloc() for buffers attached
		 * to native interfaces. In all other cases (nifp, netmap rings
		 * and even buffers for VALE ports or emulated interfaces) we
		 * can live with standard malloc, because the hardware will not
		 * access the pages directly.
		 */
		clust = contigmalloc(n, M_NETMAP, M_NOWAIT | M_ZERO,
		    (size_t)0, -1UL, PAGE_SIZE, 0);
		if (clust == NULL) {
			/*
			 * If we get here, there is a severe memory shortage,
			 * so halve the allocated memory to reclaim some.
			 */
			nm_prerr("Unable to create cluster at %d for '%s' allocator",
			    i, p->name);
			if (i < 2) /* nothing to halve */
				goto out;
			lim = i / 2;
			for (i--; i >= lim; i--) {
				if (i % p->_clustentries == 0 && p->lut[i].vaddr)
					contigfree(p->lut[i].vaddr,
						n, M_NETMAP);
				p->lut[i].vaddr = NULL;
			}
		out:
			p->objtotal = i;
			/* we may have stopped in the middle of a cluster */
			p->numclusters = (i + p->_clustentries - 1) / p->_clustentries;
			break;
		}
		/*
		 * Set lut state for all buffers in the current cluster.
		 *
		 * [i, lim) is the set of buffer indexes that cover the
		 * current cluster.
		 *
		 * 'clust' is really the address of the current buffer in
		 * the current cluster as we index through it with a stride
		 * of p->_objsize.
		 */
		for (; i < lim; i++, clust += p->_objsize) {
			p->lut[i].vaddr = clust;
#if !defined(linux) && !defined(_WIN32)
			p->lut[i].paddr = vtophys(clust);
#endif
		}
	}
	p->memtotal = (size_t)p->numclusters * (size_t)p->_clustsize;
	if (netmap_verbose)
		nm_prinf("Pre-allocated %d clusters (%d/%zuKB) for '%s'",
		    p->numclusters, p->_clustsize >> 10,
		    p->memtotal >> 10, p->name);

	return 0;

clean:
	netmap_reset_obj_allocator(p);
	return ENOMEM;
}

/* call with lock held */
static int
netmap_mem_params_changed(struct netmap_obj_params* p)
{
	int i, rv = 0;

	for (i = 0; i < NETMAP_POOLS_NR; i++) {
		if (p[i].last_size != p[i].size || p[i].last_num != p[i].num) {
			p[i].last_size = p[i].size;
			p[i].last_num = p[i].num;
			rv = 1;
		}
	}
	return rv;
}

static void
netmap_mem_reset_all(struct netmap_mem_d *nmd)
{
	int i;

	if (netmap_debug & NM_DEBUG_MEM)
		nm_prinf("resetting %p", nmd);
	for (i = 0; i < NETMAP_POOLS_NR; i++) {
		netmap_reset_obj_allocator(&nmd->pools[i]);
	}
	nmd->flags  &= ~NETMAP_MEM_FINALIZED;
}

static int
netmap_mem_unmap(struct netmap_obj_pool *p, struct netmap_adapter *na)
{
	int i, lim = p->objtotal;
	struct netmap_lut *lut;
	if (na == NULL || na->pdev == NULL)
		return 0;
	
	lut = &na->na_lut;

	

#if defined(__FreeBSD__)
	/* On FreeBSD mapping and unmapping is performed by the txsync
	 * and rxsync routine, packet by packet. */
	(void)i;
	(void)lim;
	(void)lut;
#elif defined(_WIN32)
	(void)i;
	(void)lim;
	(void)lut;
	nm_prerr("unsupported on Windows");
#else /* linux */
	nm_prdis("unmapping and freeing plut for %s", na->name);
	if (lut->plut == NULL || na->pdev == NULL)
		return 0;
	for (i = 0; i < lim; i += p->_clustentries) {
		if (lut->plut[i].paddr)
			netmap_unload_map(na, (bus_dma_tag_t) na->pdev, &lut->plut[i].paddr, p->_clustsize);
	}
	nm_free_plut(lut->plut);
	lut->plut = NULL;
#endif /* linux */

	return 0;
}

static int
netmap_mem_map(struct netmap_obj_pool *p, struct netmap_adapter *na)
{
	int error = 0;
	int i, lim = p->objtotal;
	struct netmap_lut *lut = &na->na_lut;

	if (na->pdev == NULL)
		return 0;

#if defined(__FreeBSD__)
	/* On FreeBSD mapping and unmapping is performed by the txsync
	 * and rxsync routine, packet by packet. */
	(void)i;
	(void)lim;
	(void)lut;
#elif defined(_WIN32)
	(void)i;
	(void)lim;
	(void)lut;
	nm_prerr("unsupported on Windows");
#else /* linux */

	if (lut->plut != NULL) {
		nm_prdis("plut already allocated for %s", na->name);
		return 0;
	}

	nm_prdis("allocating physical lut for %s", na->name);
	lut->plut = nm_alloc_plut(lim);
	if (lut->plut == NULL) {
		nm_prerr("Failed to allocate physical lut for %s", na->name);
		return ENOMEM;
	}

	for (i = 0; i < lim; i += p->_clustentries) {
		lut->plut[i].paddr = 0;
	}

	for (i = 0; i < lim; i += p->_clustentries) {
		int j;

		if (p->lut[i].vaddr == NULL)
			continue;

		error = netmap_load_map(na, (bus_dma_tag_t) na->pdev, &lut->plut[i].paddr,
				p->lut[i].vaddr, p->_clustsize);
		if (error) {
			nm_prerr("Failed to map cluster #%d from the %s pool", i, p->name);
			break;
		}

		for (j = 1; j < p->_clustentries; j++) {
			lut->plut[i + j].paddr = lut->plut[i + j - 1].paddr + p->_objsize;
		}
	}

	if (error)
		netmap_mem_unmap(p, na);

#endif /* linux */

	return error;
}

static int
netmap_mem_finalize_all(struct netmap_mem_d *nmd)
{
	int i;
	if (nmd->flags & NETMAP_MEM_FINALIZED)
		return 0;
	nmd->lasterr = 0;
	nmd->nm_totalsize = 0;
	for (i = 0; i < NETMAP_POOLS_NR; i++) {
		nmd->lasterr = netmap_finalize_obj_allocator(&nmd->pools[i]);
		if (nmd->lasterr)
			goto error;
		nmd->nm_totalsize += nmd->pools[i].memtotal;
	}
	nmd->nm_totalsize = (nmd->nm_totalsize + PAGE_SIZE - 1) & ~(PAGE_SIZE - 1);
	nmd->lasterr = netmap_mem_init_bitmaps(nmd);
	if (nmd->lasterr)
		goto error;

	nmd->flags |= NETMAP_MEM_FINALIZED;

	if (netmap_verbose)
		nm_prinf("interfaces %zd KB, rings %zd KB, buffers %zd MB",
		    nmd->pools[NETMAP_IF_POOL].memtotal >> 10,
		    nmd->pools[NETMAP_RING_POOL].memtotal >> 10,
		    nmd->pools[NETMAP_BUF_POOL].memtotal >> 20);

	if (netmap_verbose)
		nm_prinf("Free buffers: %d", nmd->pools[NETMAP_BUF_POOL].objfree);


	return 0;
error:
	netmap_mem_reset_all(nmd);
	return nmd->lasterr;
}

/*
 * allocator for private memory
 */
static void *
<<<<<<< HEAD
_netmap_mem_private_new(size_t size, struct netmap_obj_params *p,
		struct netmap_mem_ops *ops, uint64_t memtotal, int *perr)
=======
_netmap_mem_private_new(size_t size, struct netmap_obj_params *p, int grp_id,
		struct netmap_mem_ops *ops, int *perr)
>>>>>>> 0ea90bf6
{
	struct netmap_mem_d *d = NULL;
	int i, err = 0;
	int checksz = 0;

	/* if memtotal is !=0 we check that the request fits the available
	 * memory. Moreover, any surprlus memory is assigned to buffers.
	 */
	checksz = (memtotal > 0);

	d = nm_os_malloc(size);
	if (d == NULL) {
		err = ENOMEM;
		goto error;
	}

	*d = nm_blueprint;
	d->ops = ops;

	err = nm_mem_assign_id(d, grp_id);
	if (err)
		goto error_free;
	snprintf(d->name, NM_MEM_NAMESZ, "%d", d->nm_id);

	for (i = 0; i < NETMAP_POOLS_NR; i++) {
		snprintf(d->pools[i].name, NETMAP_POOL_MAX_NAMSZ,
				nm_blueprint.pools[i].name,
				d->name);
		if (checksz) {
			uint64_t poolsz = p[i].num * p[i].size;
			if (memtotal < poolsz) {
				nm_prerr("%s: request too large", d->pools[i].name);
				err = ENOMEM;
				goto error;
			}
			memtotal -= poolsz;
		}
		d->params[i].num = p[i].num;
		d->params[i].size = p[i].size;
	}
	if (checksz && memtotal > 0) {
		uint64_t sz = d->params[NETMAP_BUF_POOL].size;
		uint64_t n = (memtotal + sz - 1) / sz;

		if (n) {
			if (netmap_verbose) {
				nm_prinf("%s: adding %llu more buffers",
						d->pools[NETMAP_BUF_POOL].name, n);
			}
			d->params[NETMAP_BUF_POOL].num += n;
		}
	}

	NMA_LOCK_INIT(d);

	err = netmap_mem_config(d);
	if (err)
		goto error_rel_id;

	d->flags &= ~NETMAP_MEM_FINALIZED;

	return d;

error_rel_id:
	NMA_LOCK_DESTROY(d);
	nm_mem_release_id(d);
error_free:
	nm_os_free(d);
error:
	if (perr)
		*perr = err;
	return NULL;
}

struct netmap_mem_d *
netmap_mem_private_new(u_int txr, u_int txd, u_int rxr, u_int rxd,
		u_int extra_bufs, u_int npipes, int *perr)
{
	struct netmap_mem_d *d = NULL;
	struct netmap_obj_params p[NETMAP_POOLS_NR];
	int i;
	u_int v, maxd;
	/* account for the fake host rings */
	txr++;
	rxr++;

	/* copy the min values */
	for (i = 0; i < NETMAP_POOLS_NR; i++) {
		p[i] = netmap_min_priv_params[i];
	}

	/* possibly increase them to fit user request */
	v = sizeof(struct netmap_if) + sizeof(ssize_t) * (txr + rxr);
	if (p[NETMAP_IF_POOL].size < v)
		p[NETMAP_IF_POOL].size = v;
	v = 2 + 4 * npipes;
	if (p[NETMAP_IF_POOL].num < v)
		p[NETMAP_IF_POOL].num = v;
	maxd = (txd > rxd) ? txd : rxd;
	v = sizeof(struct netmap_ring) + sizeof(struct netmap_slot) * maxd;
	if (p[NETMAP_RING_POOL].size < v)
		p[NETMAP_RING_POOL].size = v;
	/* each pipe endpoint needs two tx rings (1 normal + 1 host, fake)
	 * and two rx rings (again, 1 normal and 1 fake host)
	 */
	v = txr + rxr + 8 * npipes;
	if (p[NETMAP_RING_POOL].num < v)
		p[NETMAP_RING_POOL].num = v;
	/* for each pipe we only need the buffers for the 4 "real" rings.
	 * On the other end, the pipe ring dimension may be different from
	 * the parent port ring dimension. As a compromise, we allocate twice the
	 * space actually needed if the pipe rings were the same size as the parent rings
	 */
	v = (4 * npipes + rxr) * rxd + (4 * npipes + txr) * txd + 2 + extra_bufs;
		/* the +2 is for the tx and rx fake buffers (indices 0 and 1) */
	if (p[NETMAP_BUF_POOL].num < v)
		p[NETMAP_BUF_POOL].num = v;

	if (netmap_verbose)
		nm_prinf("req if %d*%d ring %d*%d buf %d*%d",
			p[NETMAP_IF_POOL].num,
			p[NETMAP_IF_POOL].size,
			p[NETMAP_RING_POOL].num,
			p[NETMAP_RING_POOL].size,
			p[NETMAP_BUF_POOL].num,
			p[NETMAP_BUF_POOL].size);

<<<<<<< HEAD
	d = _netmap_mem_private_new(sizeof(*d), p, &netmap_mem_global_ops, 0, perr);
=======
	d = _netmap_mem_private_new(sizeof(*d), p, -1, &netmap_mem_global_ops, perr);
>>>>>>> 0ea90bf6

	return d;
}

/* Reference iommu allocator - find existing or create new,
 * for not hw addapeters fallback to global allocator.
 */
struct netmap_mem_d *
netmap_mem_get_iommu(struct netmap_adapter *na)
{
	int i, err, grp_id;
	struct netmap_mem_d *nmd;

	if (na == NULL || na->pdev == NULL)
		return netmap_mem_get(&nm_mem);

	grp_id = nm_iommu_group_id(na->pdev);

	NM_MTX_LOCK(nm_mem_list_lock);
	nmd = netmap_last_mem_d;
	do {
		if (!(nmd->flags & NETMAP_MEM_HIDDEN) && nmd->nm_grp == grp_id) {
			nmd->refcount++;
			NM_DBG_REFC(nmd, __FUNCTION__, __LINE__);
			NM_MTX_UNLOCK(nm_mem_list_lock);
			return nmd;
		}
		nmd = nmd->next;
	} while (nmd != netmap_last_mem_d);

	nmd = nm_os_malloc(sizeof(*nmd));
	if (nmd == NULL)
		goto error;

	*nmd = nm_mem_blueprint;

	err = nm_mem_assign_id_locked(nmd, grp_id);
	if (err)
		goto error_free;

	snprintf(nmd->name, sizeof(nmd->name), "%d", nmd->nm_id);

	for (i = 0; i < NETMAP_POOLS_NR; i++) {
		snprintf(nmd->pools[i].name, NETMAP_POOL_MAX_NAMSZ, "%s-%s",
			nm_mem_blueprint.pools[i].name, nmd->name);
	}

	NMA_LOCK_INIT(nmd);

	NM_MTX_UNLOCK(nm_mem_list_lock);
	return nmd;

error_free:
	nm_os_free(nmd);
error:
	NM_MTX_UNLOCK(nm_mem_list_lock);
	return NULL;
}

/* call with lock held */
static int
netmap_mem2_config(struct netmap_mem_d *nmd)
{
	int i;

	if (!netmap_mem_params_changed(nmd->params))
		goto out;

	nm_prdis("reconfiguring");

	if (nmd->flags & NETMAP_MEM_FINALIZED) {
		/* reset previous allocation */
		for (i = 0; i < NETMAP_POOLS_NR; i++) {
			netmap_reset_obj_allocator(&nmd->pools[i]);
		}
		nmd->flags &= ~NETMAP_MEM_FINALIZED;
	}

	for (i = 0; i < NETMAP_POOLS_NR; i++) {
		nmd->lasterr = netmap_config_obj_allocator(&nmd->pools[i],
				nmd->params[i].num, nmd->params[i].size);
		if (nmd->lasterr)
			goto out;
	}

out:

	return nmd->lasterr;
}

static int
netmap_mem2_finalize(struct netmap_mem_d *nmd, struct netmap_adapter *na)
{
	if (nmd->flags & NETMAP_MEM_FINALIZED)
		goto out;

	if (netmap_mem_finalize_all(nmd))
		goto out;

	nmd->lasterr = 0;

out:
	return nmd->lasterr;
}

static void
netmap_mem2_delete(struct netmap_mem_d *nmd)
{
	int i;

	for (i = 0; i < NETMAP_POOLS_NR; i++) {
	    netmap_destroy_obj_allocator(&nmd->pools[i]);
	}

	NMA_LOCK_DESTROY(nmd);
	if (nmd != &nm_mem)
		nm_os_free(nmd);
}

#ifdef WITH_EXTMEM
/* doubly linekd list of all existing external allocators */
static struct netmap_mem_ext *netmap_mem_ext_list = NULL;
NM_MTX_T nm_mem_ext_list_lock;
#endif /* WITH_EXTMEM */

int
netmap_mem_init(void)
{
	nm_mem_blueprint = nm_mem;
	NM_MTX_INIT(nm_mem_list_lock);
	NMA_LOCK_INIT(&nm_mem);
	netmap_mem_get(&nm_mem);
#ifdef WITH_EXTMEM
	NM_MTX_INIT(nm_mem_ext_list_lock);
#endif /* WITH_EXTMEM */
	return (0);
}

void
netmap_mem_fini(void)
{
	netmap_mem_put(&nm_mem);
}

static int
netmap_mem_ring_needed(struct netmap_kring *kring)
{
	return kring->ring == NULL &&
		(kring->users > 0 ||
		 (kring->nr_kflags & NKR_NEEDRING));
}

static int
netmap_mem_ring_todelete(struct netmap_kring *kring)
{
	return kring->ring != NULL &&
		kring->users == 0 &&
		!(kring->nr_kflags & NKR_NEEDRING);
}


/* call with NMA_LOCK held *
 *
 * Allocate netmap rings and buffers for this card
 * The rings are contiguous, but have variable size.
 * The kring array must follow the layout described
 * in netmap_krings_create().
 */
static int
netmap_mem2_rings_create(struct netmap_mem_d *nmd, struct netmap_adapter *na)
{
	enum txrx t;

	for_rx_tx(t) {
		u_int i;

		for (i = 0; i < netmap_all_rings(na, t); i++) {
			struct netmap_kring *kring = NMR(na, t)[i];
			struct netmap_ring *ring = kring->ring;
			u_int len, ndesc;

			if (!netmap_mem_ring_needed(kring)) {
				/* uneeded, or already created by somebody else */
				if (netmap_debug & NM_DEBUG_MEM)
					nm_prinf("NOT creating ring %s (ring %p, users %d neekring %d)",
						kring->name, ring, kring->users, kring->nr_kflags & NKR_NEEDRING);
				continue;
			}
			if (netmap_debug & NM_DEBUG_MEM)
				nm_prinf("creating %s", kring->name);
			ndesc = kring->nkr_num_slots;
			len = sizeof(struct netmap_ring) +
				  ndesc * sizeof(struct netmap_slot);
			ring = netmap_ring_malloc(nmd, len);
			if (ring == NULL) {
				nm_prerr("Cannot allocate %s_ring", nm_txrx2str(t));
				goto cleanup;
			}
			nm_prdis("txring at %p", ring);
			kring->ring = ring;
			*(uint32_t *)(uintptr_t)&ring->num_slots = ndesc;
			*(int64_t *)(uintptr_t)&ring->buf_ofs =
			    (nmd->pools[NETMAP_IF_POOL].memtotal +
				nmd->pools[NETMAP_RING_POOL].memtotal) -
				netmap_ring_offset(nmd, ring);

			/* copy values from kring */
			ring->head = kring->rhead;
			ring->cur = kring->rcur;
			ring->tail = kring->rtail;
			*(uint32_t *)(uintptr_t)&ring->nr_buf_size =
				netmap_mem_bufsize(nmd);
			nm_prdis("%s h %d c %d t %d", kring->name,
				ring->head, ring->cur, ring->tail);
			nm_prdis("initializing slots for %s_ring", nm_txrx2str(t));
			if (!(kring->nr_kflags & NKR_FAKERING)) {
				/* this is a real ring */
				if (netmap_debug & NM_DEBUG_MEM)
					nm_prinf("allocating buffers for %s", kring->name);
				if (netmap_new_bufs(nmd, ring->slot, ndesc)) {
					nm_prerr("Cannot allocate buffers for %s_ring", nm_txrx2str(t));
					goto cleanup;
				}
			} else {
				/* this is a fake ring, set all indices to 0 */
				if (netmap_debug & NM_DEBUG_MEM)
					nm_prinf("NOT allocating buffers for %s", kring->name);
				netmap_mem_set_ring(nmd, ring->slot, ndesc, 0);
			}
		        /* ring info */
		        *(uint16_t *)(uintptr_t)&ring->ringid = kring->ring_id;
		        *(uint16_t *)(uintptr_t)&ring->dir = kring->tx;
		}
	}

	return 0;

cleanup:
	/* we cannot actually cleanup here, since we don't own kring->users
	 * and kring->nr_klags & NKR_NEEDRING. The caller must decrement
	 * the first or zero-out the second, then call netmap_free_rings()
	 * to do the cleanup
	 */

	return ENOMEM;
}

static void
netmap_mem2_rings_delete(struct netmap_mem_d *nmd, struct netmap_adapter *na)
{
	enum txrx t;

	for_rx_tx(t) {
		u_int i;
		for (i = 0; i < netmap_all_rings(na, t); i++) {
			struct netmap_kring *kring = NMR(na, t)[i];
			struct netmap_ring *ring = kring->ring;

			if (!netmap_mem_ring_todelete(kring)) {
				if (netmap_debug & NM_DEBUG_MEM)
					nm_prinf("NOT deleting ring %s (ring %p, users %d neekring %d)",
						kring->name, ring, kring->users, kring->nr_kflags & NKR_NEEDRING);
				continue;
			}
			if (netmap_debug & NM_DEBUG_MEM)
				nm_prinf("deleting ring %s", kring->name);
			if (!(kring->nr_kflags & NKR_FAKERING)) {
				nm_prdis("freeing bufs for %s", kring->name);
				netmap_free_bufs(nmd, ring->slot, kring->nkr_num_slots);
			} else {
				nm_prdis("NOT freeing bufs for %s", kring->name);
			}
			netmap_ring_free(nmd, ring);
			kring->ring = NULL;
		}
	}
}

/* call with NMA_LOCK held */
/*
 * Allocate the per-fd structure netmap_if.
 *
 * We assume that the configuration stored in na
 * (number of tx/rx rings and descs) does not change while
 * the interface is in netmap mode.
 */
static struct netmap_if *
netmap_mem2_if_new(struct netmap_mem_d *nmd,
		struct netmap_adapter *na, struct netmap_priv_d *priv)
{
	struct netmap_if *nifp;
	ssize_t base; /* handy for relative offsets between rings and nifp */
	u_int i, len, n[NR_TXRX], ntot;
	enum txrx t;

	ntot = 0;
	for_rx_tx(t) {
		/* account for the (eventually fake) host rings */
		n[t] = netmap_all_rings(na, t);
		ntot += n[t];
	}
	/*
	 * the descriptor is followed inline by an array of offsets
	 * to the tx and rx rings in the shared memory region.
	 */

	len = sizeof(struct netmap_if) + (ntot * sizeof(ssize_t));
	nifp = netmap_if_malloc(nmd, len);
	if (nifp == NULL) {
		return NULL;
	}

	/* initialize base fields -- override const */
	*(u_int *)(uintptr_t)&nifp->ni_tx_rings = na->num_tx_rings;
	*(u_int *)(uintptr_t)&nifp->ni_rx_rings = na->num_rx_rings;
	*(u_int *)(uintptr_t)&nifp->ni_host_tx_rings =
		(na->num_host_tx_rings ? na->num_host_tx_rings : 1);
	*(u_int *)(uintptr_t)&nifp->ni_host_rx_rings =
		(na->num_host_rx_rings ? na->num_host_rx_rings : 1);
	strlcpy(nifp->ni_name, na->name, sizeof(nifp->ni_name));

	/*
	 * fill the slots for the rx and tx rings. They contain the offset
	 * between the ring and nifp, so the information is usable in
	 * userspace to reach the ring from the nifp.
	 */
	base = netmap_if_offset(nmd, nifp);
	for (i = 0; i < n[NR_TX]; i++) {
		/* XXX instead of ofs == 0 maybe use the offset of an error
		 * ring, like we do for buffers? */
		ssize_t ofs = 0;

		if (na->tx_rings[i]->ring != NULL && i >= priv->np_qfirst[NR_TX]
				&& i < priv->np_qlast[NR_TX]) {
			ofs = netmap_ring_offset(nmd,
						 na->tx_rings[i]->ring) - base;
		}
		*(ssize_t *)(uintptr_t)&nifp->ring_ofs[i] = ofs;
	}
	for (i = 0; i < n[NR_RX]; i++) {
		/* XXX instead of ofs == 0 maybe use the offset of an error
		 * ring, like we do for buffers? */
		ssize_t ofs = 0;

		if (na->rx_rings[i]->ring != NULL && i >= priv->np_qfirst[NR_RX]
				&& i < priv->np_qlast[NR_RX]) {
			ofs = netmap_ring_offset(nmd,
						 na->rx_rings[i]->ring) - base;
		}
		*(ssize_t *)(uintptr_t)&nifp->ring_ofs[i+n[NR_TX]] = ofs;
	}

	return (nifp);
}

static void
netmap_mem2_if_delete(struct netmap_mem_d *nmd,
		struct netmap_adapter *na, struct netmap_if *nifp)
{
	if (nifp == NULL)
		/* nothing to do */
		return;
	if (nifp->ni_bufs_head)
		netmap_extra_free(na, nifp->ni_bufs_head);
	netmap_if_free(nmd, nifp);
}

static void
netmap_mem2_deref(struct netmap_mem_d *nmd, struct netmap_adapter *na)
{

	if (netmap_debug & NM_DEBUG_MEM)
		nm_prinf("active = %d", nmd->active);

}

struct netmap_mem_ops netmap_mem_global_ops = {
	.nmd_get_lut = netmap_mem2_get_lut,
	.nmd_get_info = netmap_mem2_get_info,
	.nmd_ofstophys = netmap_mem2_ofstophys,
	.nmd_config = netmap_mem2_config,
	.nmd_finalize = netmap_mem2_finalize,
	.nmd_deref = netmap_mem2_deref,
	.nmd_delete = netmap_mem2_delete,
	.nmd_if_offset = netmap_mem2_if_offset,
	.nmd_if_new = netmap_mem2_if_new,
	.nmd_if_delete = netmap_mem2_if_delete,
	.nmd_rings_create = netmap_mem2_rings_create,
	.nmd_rings_delete = netmap_mem2_rings_delete
};

int
netmap_mem_pools_info_get(struct nmreq_pools_info *req,
				struct netmap_mem_d *nmd)
{
	int ret;

	ret = netmap_mem_get_info(nmd, &req->nr_memsize, NULL,
					&req->nr_mem_id);
	if (ret) {
		return ret;
	}

	NMA_LOCK(nmd);
	req->nr_if_pool_offset = 0;
	req->nr_if_pool_objtotal = nmd->pools[NETMAP_IF_POOL].objtotal;
	req->nr_if_pool_objsize = nmd->pools[NETMAP_IF_POOL]._objsize;

	req->nr_ring_pool_offset = nmd->pools[NETMAP_IF_POOL].memtotal;
	req->nr_ring_pool_objtotal = nmd->pools[NETMAP_RING_POOL].objtotal;
	req->nr_ring_pool_objsize = nmd->pools[NETMAP_RING_POOL]._objsize;

	req->nr_buf_pool_offset = nmd->pools[NETMAP_IF_POOL].memtotal +
			     nmd->pools[NETMAP_RING_POOL].memtotal;
	req->nr_buf_pool_objtotal = nmd->pools[NETMAP_BUF_POOL].objtotal;
	req->nr_buf_pool_objsize = nmd->pools[NETMAP_BUF_POOL]._objsize;
	NMA_UNLOCK(nmd);

	return 0;
}

#ifdef WITH_EXTMEM
struct netmap_mem_ext {
	struct netmap_mem_d up;

	struct nm_os_extmem *os;
	struct netmap_mem_ext *next, *prev;
};

/* call with nm_mem_list_lock held */
static void
netmap_mem_ext_register(struct netmap_mem_ext *e)
{
	NM_MTX_LOCK(nm_mem_ext_list_lock);
	if (netmap_mem_ext_list)
		netmap_mem_ext_list->prev = e;
	e->next = netmap_mem_ext_list;
	netmap_mem_ext_list = e;
	e->prev = NULL;
	NM_MTX_UNLOCK(nm_mem_ext_list_lock);
}

/* call with nm_mem_list_lock held */
static void
netmap_mem_ext_unregister(struct netmap_mem_ext *e)
{
	if (e->prev)
		e->prev->next = e->next;
	else
		netmap_mem_ext_list = e->next;
	if (e->next)
		e->next->prev = e->prev;
	e->prev = e->next = NULL;
}

static struct netmap_mem_ext *
netmap_mem_ext_search(struct nm_os_extmem *os)
{
	struct netmap_mem_ext *e;

	NM_MTX_LOCK(nm_mem_ext_list_lock);
	for (e = netmap_mem_ext_list; e; e = e->next) {
		if (nm_os_extmem_isequal(e->os, os)) {
			netmap_mem_get(&e->up);
			break;
		}
	}
	NM_MTX_UNLOCK(nm_mem_ext_list_lock);
	return e;
}


static void
netmap_mem_ext_delete(struct netmap_mem_d *d)
{
	int i;
	struct netmap_mem_ext *e =
		(struct netmap_mem_ext *)d;

	netmap_mem_ext_unregister(e);

	for (i = 0; i < NETMAP_POOLS_NR; i++) {
		struct netmap_obj_pool *p = &d->pools[i];

		if (p->lut) {
			nm_free_lut(p->lut, p->objtotal);
			p->lut = NULL;
		}
	}
	if (e->os)
		nm_os_extmem_delete(e->os);
	netmap_mem2_delete(d);
}

static int
netmap_mem_ext_config(struct netmap_mem_d *nmd)
{
	return 0;
}

struct netmap_mem_ops netmap_mem_ext_ops = {
	.nmd_get_lut = netmap_mem2_get_lut,
	.nmd_get_info = netmap_mem2_get_info,
	.nmd_ofstophys = netmap_mem2_ofstophys,
	.nmd_config = netmap_mem_ext_config,
	.nmd_finalize = netmap_mem2_finalize,
	.nmd_deref = netmap_mem2_deref,
	.nmd_delete = netmap_mem_ext_delete,
	.nmd_if_offset = netmap_mem2_if_offset,
	.nmd_if_new = netmap_mem2_if_new,
	.nmd_if_delete = netmap_mem2_if_delete,
	.nmd_rings_create = netmap_mem2_rings_create,
	.nmd_rings_delete = netmap_mem2_rings_delete
};

struct netmap_mem_d *
netmap_mem_ext_create(uint64_t usrptr, struct nmreq_pools_info *pi, int *perror)
{
	int error = 0;
	int i, j;
	struct netmap_mem_ext *nme;
	char *clust;
	size_t off;
	struct nm_os_extmem *os = NULL;
	int nr_pages;

	// XXX sanity checks
	if (pi->nr_if_pool_objtotal == 0)
		pi->nr_if_pool_objtotal = netmap_min_priv_params[NETMAP_IF_POOL].num;
	if (pi->nr_if_pool_objsize == 0)
		pi->nr_if_pool_objsize = netmap_min_priv_params[NETMAP_IF_POOL].size;
	if (pi->nr_ring_pool_objtotal == 0)
		pi->nr_ring_pool_objtotal = netmap_min_priv_params[NETMAP_RING_POOL].num;
	if (pi->nr_ring_pool_objsize == 0)
		pi->nr_ring_pool_objsize = netmap_min_priv_params[NETMAP_RING_POOL].size;
	if (pi->nr_buf_pool_objtotal == 0)
		pi->nr_buf_pool_objtotal = netmap_min_priv_params[NETMAP_BUF_POOL].num;
	if (pi->nr_buf_pool_objsize == 0)
		pi->nr_buf_pool_objsize = netmap_min_priv_params[NETMAP_BUF_POOL].size;
	if (netmap_verbose & NM_DEBUG_MEM)
		nm_prinf("if %d %d ring %d %d buf %d %d",
			pi->nr_if_pool_objtotal, pi->nr_if_pool_objsize,
			pi->nr_ring_pool_objtotal, pi->nr_ring_pool_objsize,
			pi->nr_buf_pool_objtotal, pi->nr_buf_pool_objsize);

	os = nm_os_extmem_create(usrptr, pi, &error);
	if (os == NULL) {
		nm_prerr("os extmem creation failed");
		goto out;
	}

	nme = netmap_mem_ext_search(os);
	if (nme) {
		nm_os_extmem_delete(os);
		return &nme->up;
	}
	if (netmap_verbose & NM_DEBUG_MEM)
		nm_prinf("not found, creating new");

	nme = _netmap_mem_private_new(sizeof(*nme),

			(struct netmap_obj_params[]){
				{ pi->nr_if_pool_objsize, pi->nr_if_pool_objtotal },
				{ pi->nr_ring_pool_objsize, pi->nr_ring_pool_objtotal },
				{ pi->nr_buf_pool_objsize, pi->nr_buf_pool_objtotal }},
			-1,
			&netmap_mem_ext_ops,
			pi->nr_memsize,
			&error);
	if (nme == NULL)
		goto out_unmap;

	nr_pages = nm_os_extmem_nr_pages(os);

	/* from now on pages will be released by nme destructor;
	 * we let res = 0 to prevent release in out_unmap below
	 */
	nme->os = os;
	os = NULL; /* pass ownership */

	clust = nm_os_extmem_nextpage(nme->os);
	off = 0;
	for (i = 0; i < NETMAP_POOLS_NR; i++) {
		struct netmap_obj_pool *p = &nme->up.pools[i];
		struct netmap_obj_params *o = &nme->up.params[i];

		p->_objsize = o->size;
		p->_clustsize = o->size;
		p->_clustentries = 1;

		p->lut = nm_alloc_lut(o->num);
		if (p->lut == NULL) {
			error = ENOMEM;
			goto out_delete;
		}

		p->bitmap_slots = (o->num + sizeof(uint32_t) - 1) / sizeof(uint32_t);
		p->invalid_bitmap = nm_os_malloc(sizeof(uint32_t) * p->bitmap_slots);
		if (p->invalid_bitmap == NULL) {
			error = ENOMEM;
			goto out_delete;
		}

		if (nr_pages == 0) {
			p->objtotal = 0;
			p->memtotal = 0;
			p->objfree = 0;
			continue;
		}

		for (j = 0; j < o->num && nr_pages > 0; j++) {
			size_t noff;

			p->lut[j].vaddr = clust + off;
#if !defined(linux) && !defined(_WIN32)
			p->lut[j].paddr = vtophys(p->lut[j].vaddr);
#endif
			nm_prdis("%s %d at %p", p->name, j, p->lut[j].vaddr);
			noff = off + p->_objsize;
			if (noff < PAGE_SIZE) {
				off = noff;
				continue;
			}
			nm_prdis("too big, recomputing offset...");
			while (noff >= PAGE_SIZE) {
				char *old_clust = clust;
				noff -= PAGE_SIZE;
				clust = nm_os_extmem_nextpage(nme->os);
				nr_pages--;
				nm_prdis("noff %zu page %p nr_pages %d", noff,
						page_to_virt(*pages), nr_pages);
				if (noff > 0 && !nm_isset(p->invalid_bitmap, j) &&
					(nr_pages == 0 ||
					 old_clust + PAGE_SIZE != clust))
				{
					/* out of space or non contiguous,
					 * drop this object
					 * */
					p->invalid_bitmap[ (j>>5) ] |= 1U << (j & 31U);
					nm_prdis("non contiguous at off %zu, drop", noff);
				}
				if (nr_pages == 0)
					break;
			}
			off = noff;
		}
		p->objtotal = j;
		p->numclusters = p->objtotal;
		p->memtotal = j * (size_t)p->_objsize;
		nm_prdis("%d memtotal %zu", j, p->memtotal);
	}

	netmap_mem_ext_register(nme);

	return &nme->up;

out_delete:
	netmap_mem_put(&nme->up);
out_unmap:
	if (os)
		nm_os_extmem_delete(os);
out:
	if (perror)
		*perror = error;
	return NULL;

}
#endif /* WITH_EXTMEM */


#ifdef WITH_PTNETMAP
struct mem_pt_if {
	struct mem_pt_if *next;
	struct ifnet *ifp;
	unsigned int nifp_offset;
};

/* Netmap allocator for ptnetmap guests. */
struct netmap_mem_ptg {
	struct netmap_mem_d up;

	vm_paddr_t nm_paddr;            /* physical address in the guest */
	void *nm_addr;                  /* virtual address in the guest */
	struct netmap_lut buf_lut;      /* lookup table for BUF pool in the guest */
	nm_memid_t host_mem_id;         /* allocator identifier in the host */
	struct ptnetmap_memdev *ptn_dev;/* ptnetmap memdev */
	struct mem_pt_if *pt_ifs;	/* list of interfaces in passthrough */
};

/* Link a passthrough interface to a passthrough netmap allocator. */
static int
netmap_mem_pt_guest_ifp_add(struct netmap_mem_d *nmd, struct ifnet *ifp,
			    unsigned int nifp_offset)
{
	struct netmap_mem_ptg *ptnmd = (struct netmap_mem_ptg *)nmd;
	struct mem_pt_if *ptif = nm_os_malloc(sizeof(*ptif));

	if (!ptif) {
		return ENOMEM;
	}

	NMA_LOCK(nmd);

	ptif->ifp = ifp;
	ptif->nifp_offset = nifp_offset;

	if (ptnmd->pt_ifs) {
		ptif->next = ptnmd->pt_ifs;
	}
	ptnmd->pt_ifs = ptif;

	NMA_UNLOCK(nmd);

	nm_prinf("ifp=%s,nifp_offset=%u",
		ptif->ifp->if_xname, ptif->nifp_offset);

	return 0;
}

/* Called with NMA_LOCK(nmd) held. */
static struct mem_pt_if *
netmap_mem_pt_guest_ifp_lookup(struct netmap_mem_d *nmd, struct ifnet *ifp)
{
	struct netmap_mem_ptg *ptnmd = (struct netmap_mem_ptg *)nmd;
	struct mem_pt_if *curr;

	for (curr = ptnmd->pt_ifs; curr; curr = curr->next) {
		if (curr->ifp == ifp) {
			return curr;
		}
	}

	return NULL;
}

/* Unlink a passthrough interface from a passthrough netmap allocator. */
int
netmap_mem_pt_guest_ifp_del(struct netmap_mem_d *nmd, struct ifnet *ifp)
{
	struct netmap_mem_ptg *ptnmd = (struct netmap_mem_ptg *)nmd;
	struct mem_pt_if *prev = NULL;
	struct mem_pt_if *curr;
	int ret = -1;

	NMA_LOCK(nmd);

	for (curr = ptnmd->pt_ifs; curr; curr = curr->next) {
		if (curr->ifp == ifp) {
			if (prev) {
				prev->next = curr->next;
			} else {
				ptnmd->pt_ifs = curr->next;
			}
			nm_prinf("removed (ifp=%s,nifp_offset=%u)",
			  curr->ifp->if_xname, curr->nifp_offset);
			nm_os_free(curr);
			ret = 0;
			break;
		}
		prev = curr;
	}

	NMA_UNLOCK(nmd);

	return ret;
}

static int
netmap_mem_pt_guest_get_lut(struct netmap_mem_d *nmd, struct netmap_lut *lut)
{
	struct netmap_mem_ptg *ptnmd = (struct netmap_mem_ptg *)nmd;

	if (!(nmd->flags & NETMAP_MEM_FINALIZED)) {
		return EINVAL;
	}

	*lut = ptnmd->buf_lut;
	return 0;
}

static int
netmap_mem_pt_guest_get_info(struct netmap_mem_d *nmd, uint64_t *size,
			     u_int *memflags, uint16_t *id)
{
	int error = 0;

	error = nmd->ops->nmd_config(nmd);
	if (error)
		goto out;

	if (size)
		*size = nmd->nm_totalsize;
	if (memflags)
		*memflags = nmd->flags;
	if (id)
		*id = nmd->nm_id;

out:

	return error;
}

static vm_paddr_t
netmap_mem_pt_guest_ofstophys(struct netmap_mem_d *nmd, vm_ooffset_t off)
{
	struct netmap_mem_ptg *ptnmd = (struct netmap_mem_ptg *)nmd;
	vm_paddr_t paddr;
	/* if the offset is valid, just return csb->base_addr + off */
	paddr = (vm_paddr_t)(ptnmd->nm_paddr + off);
	nm_prdis("off %lx padr %lx", off, (unsigned long)paddr);
	return paddr;
}

static int
netmap_mem_pt_guest_config(struct netmap_mem_d *nmd)
{
	/* nothing to do, we are configured on creation
	 * and configuration never changes thereafter
	 */
	return 0;
}

static int
netmap_mem_pt_guest_finalize(struct netmap_mem_d *nmd, struct netmap_adapter *na)
{
	struct netmap_mem_ptg *ptnmd = (struct netmap_mem_ptg *)nmd;
	uint64_t mem_size;
	uint32_t bufsize;
	uint32_t nbuffers;
	uint32_t poolofs;
	vm_paddr_t paddr;
	char *vaddr;
	int i;
	int error = 0;

	if (nmd->flags & NETMAP_MEM_FINALIZED)
		goto out;

	if (ptnmd->ptn_dev == NULL) {
		nm_prerr("ptnetmap memdev not attached");
		error = ENOMEM;
		goto out;
	}
	/* Map memory through ptnetmap-memdev BAR. */
	error = nm_os_pt_memdev_iomap(ptnmd->ptn_dev, &ptnmd->nm_paddr,
				      &ptnmd->nm_addr, &mem_size);
	if (error)
		goto out;

	/* Initialize the lut using the information contained in the
	 * ptnetmap memory device. */
	bufsize = nm_os_pt_memdev_ioread(ptnmd->ptn_dev,
					 PTNET_MDEV_IO_BUF_POOL_OBJSZ);
	nbuffers = nm_os_pt_memdev_ioread(ptnmd->ptn_dev,
					 PTNET_MDEV_IO_BUF_POOL_OBJNUM);

	/* allocate the lut */
	if (ptnmd->buf_lut.lut == NULL) {
		nm_prinf("allocating lut");
		ptnmd->buf_lut.lut = nm_alloc_lut(nbuffers);
		if (ptnmd->buf_lut.lut == NULL) {
			nm_prerr("lut allocation failed");
			return ENOMEM;
		}
	}

	/* we have physically contiguous memory mapped through PCI BAR */
	poolofs = nm_os_pt_memdev_ioread(ptnmd->ptn_dev,
					 PTNET_MDEV_IO_BUF_POOL_OFS);
	vaddr = (char *)(ptnmd->nm_addr) + poolofs;
	paddr = ptnmd->nm_paddr + poolofs;

	for (i = 0; i < nbuffers; i++) {
		ptnmd->buf_lut.lut[i].vaddr = vaddr;
		vaddr += bufsize;
		paddr += bufsize;
	}

	ptnmd->buf_lut.objtotal = nbuffers;
	ptnmd->buf_lut.objsize = bufsize;
	nmd->nm_totalsize = mem_size;

	/* Initialize these fields as are needed by
	 * netmap_mem_bufsize().
	 * XXX please improve this, why do we need this
	 * replication? maybe we nmd->pools[] should no be
	 * there for the guest allocator? */
	nmd->pools[NETMAP_BUF_POOL]._objsize = bufsize;
	nmd->pools[NETMAP_BUF_POOL]._objtotal = nbuffers;

	nmd->flags |= NETMAP_MEM_FINALIZED;
out:
	return error;
}

static void
netmap_mem_pt_guest_deref(struct netmap_mem_d *nmd, struct netmap_adapter *na)
{
	struct netmap_mem_ptg *ptnmd = (struct netmap_mem_ptg *)nmd;

	if (nmd->active == 1 &&
		(nmd->flags & NETMAP_MEM_FINALIZED)) {
	    nmd->flags  &= ~NETMAP_MEM_FINALIZED;
	    /* unmap ptnetmap-memdev memory */
	    if (ptnmd->ptn_dev) {
		nm_os_pt_memdev_iounmap(ptnmd->ptn_dev);
	    }
	    ptnmd->nm_addr = NULL;
	    ptnmd->nm_paddr = 0;
	}
}

static ssize_t
netmap_mem_pt_guest_if_offset(struct netmap_mem_d *nmd, const void *vaddr)
{
	struct netmap_mem_ptg *ptnmd = (struct netmap_mem_ptg *)nmd;

	return (const char *)(vaddr) - (char *)(ptnmd->nm_addr);
}

static void
netmap_mem_pt_guest_delete(struct netmap_mem_d *nmd)
{
	if (nmd == NULL)
		return;
	if (netmap_verbose)
		nm_prinf("deleting %p", nmd);
	if (nmd->active > 0)
		nm_prerr("bug: deleting mem allocator with active=%d!", nmd->active);
	if (netmap_verbose)
		nm_prinf("done deleting %p", nmd);
	NMA_LOCK_DESTROY(nmd);
	nm_os_free(nmd);
}

static struct netmap_if *
netmap_mem_pt_guest_if_new(struct netmap_mem_d *nmd,
		struct netmap_adapter *na, struct netmap_priv_d *priv)
{
	struct netmap_mem_ptg *ptnmd = (struct netmap_mem_ptg *)nmd;
	struct mem_pt_if *ptif;
	struct netmap_if *nifp = NULL;

	ptif = netmap_mem_pt_guest_ifp_lookup(nmd, na->ifp);
	if (ptif == NULL) {
		nm_prerr("interface %s is not in passthrough", na->name);
		goto out;
	}

	nifp = (struct netmap_if *)((char *)(ptnmd->nm_addr) +
				    ptif->nifp_offset);
out:
	return nifp;
}

static void
netmap_mem_pt_guest_if_delete(struct netmap_mem_d * nmd,
		struct netmap_adapter *na, struct netmap_if *nifp)
{
	struct mem_pt_if *ptif;

	ptif = netmap_mem_pt_guest_ifp_lookup(nmd, na->ifp);
	if (ptif == NULL) {
		nm_prerr("interface %s is not in passthrough", na->name);
	}
}

static int
netmap_mem_pt_guest_rings_create(struct netmap_mem_d *nmd,
		struct netmap_adapter *na)
{
	struct netmap_mem_ptg *ptnmd = (struct netmap_mem_ptg *)nmd;
	struct mem_pt_if *ptif;
	struct netmap_if *nifp;
	int i, error = -1;

	ptif = netmap_mem_pt_guest_ifp_lookup(nmd, na->ifp);
	if (ptif == NULL) {
		nm_prerr("interface %s is not in passthrough", na->name);
		goto out;
	}


	/* point each kring to the corresponding backend ring */
	nifp = (struct netmap_if *)((char *)ptnmd->nm_addr + ptif->nifp_offset);
	for (i = 0; i < netmap_all_rings(na, NR_TX); i++) {
		struct netmap_kring *kring = na->tx_rings[i];
		if (kring->ring)
			continue;
		kring->ring = (struct netmap_ring *)
			((char *)nifp + nifp->ring_ofs[i]);
	}
	for (i = 0; i < netmap_all_rings(na, NR_RX); i++) {
		struct netmap_kring *kring = na->rx_rings[i];
		if (kring->ring)
			continue;
		kring->ring = (struct netmap_ring *)
			((char *)nifp +
			 nifp->ring_ofs[netmap_all_rings(na, NR_TX) + i]);
	}

	error = 0;
out:
	return error;
}

static void
netmap_mem_pt_guest_rings_delete(struct netmap_mem_d *nmd, struct netmap_adapter *na)
{
#if 0
	enum txrx t;

	for_rx_tx(t) {
		u_int i;
		for (i = 0; i < nma_get_nrings(na, t) + 1; i++) {
			struct netmap_kring *kring = &NMR(na, t)[i];

			kring->ring = NULL;
		}
	}
#endif
	(void)nmd;
	(void)na;
}

static struct netmap_mem_ops netmap_mem_pt_guest_ops = {
	.nmd_get_lut = netmap_mem_pt_guest_get_lut,
	.nmd_get_info = netmap_mem_pt_guest_get_info,
	.nmd_ofstophys = netmap_mem_pt_guest_ofstophys,
	.nmd_config = netmap_mem_pt_guest_config,
	.nmd_finalize = netmap_mem_pt_guest_finalize,
	.nmd_deref = netmap_mem_pt_guest_deref,
	.nmd_if_offset = netmap_mem_pt_guest_if_offset,
	.nmd_delete = netmap_mem_pt_guest_delete,
	.nmd_if_new = netmap_mem_pt_guest_if_new,
	.nmd_if_delete = netmap_mem_pt_guest_if_delete,
	.nmd_rings_create = netmap_mem_pt_guest_rings_create,
	.nmd_rings_delete = netmap_mem_pt_guest_rings_delete
};

/* Called with nm_mem_list_lock held. */
static struct netmap_mem_d *
netmap_mem_pt_guest_find_memid(nm_memid_t mem_id)
{
	struct netmap_mem_d *mem = NULL;
	struct netmap_mem_d *scan = netmap_last_mem_d;

	do {
		/* find ptnetmap allocator through host ID */
		if (scan->ops->nmd_deref == netmap_mem_pt_guest_deref &&
			((struct netmap_mem_ptg *)(scan))->host_mem_id == mem_id) {
			mem = scan;
			mem->refcount++;
			NM_DBG_REFC(mem, __FUNCTION__, __LINE__);
			break;
		}
		scan = scan->next;
	} while (scan != netmap_last_mem_d);

	return mem;
}

/* Called with nm_mem_list_lock held. */
static struct netmap_mem_d *
netmap_mem_pt_guest_create(nm_memid_t mem_id)
{
	struct netmap_mem_ptg *ptnmd;
	int err = 0;

	ptnmd = nm_os_malloc(sizeof(struct netmap_mem_ptg));
	if (ptnmd == NULL) {
		err = ENOMEM;
		goto error;
	}

	ptnmd->up.ops = &netmap_mem_pt_guest_ops;
	ptnmd->host_mem_id = mem_id;
	ptnmd->pt_ifs = NULL;

	/* Assign new id in the guest (We have the lock) */
	err = nm_mem_assign_id_locked(&ptnmd->up, -1);
	if (err)
		goto error;

	ptnmd->up.flags &= ~NETMAP_MEM_FINALIZED;
	ptnmd->up.flags |= NETMAP_MEM_IO;

	NMA_LOCK_INIT(&ptnmd->up);

	snprintf(ptnmd->up.name, NM_MEM_NAMESZ, "%d", ptnmd->up.nm_id);


	return &ptnmd->up;
error:
	netmap_mem_pt_guest_delete(&ptnmd->up);
	return NULL;
}

/*
 * find host id in guest allocators and create guest allocator
 * if it is not there
 */
static struct netmap_mem_d *
netmap_mem_pt_guest_get(nm_memid_t mem_id)
{
	struct netmap_mem_d *nmd;

	NM_MTX_LOCK(nm_mem_list_lock);
	nmd = netmap_mem_pt_guest_find_memid(mem_id);
	if (nmd == NULL) {
		nmd = netmap_mem_pt_guest_create(mem_id);
	}
	NM_MTX_UNLOCK(nm_mem_list_lock);

	return nmd;
}

/*
 * The guest allocator can be created by ptnetmap_memdev (during the device
 * attach) or by ptnetmap device (ptnet), during the netmap_attach.
 *
 * The order is not important (we have different order in LINUX and FreeBSD).
 * The first one, creates the device, and the second one simply attaches it.
 */

/* Called when ptnetmap_memdev is attaching, to attach a new allocator in
 * the guest */
struct netmap_mem_d *
netmap_mem_pt_guest_attach(struct ptnetmap_memdev *ptn_dev, nm_memid_t mem_id)
{
	struct netmap_mem_d *nmd;
	struct netmap_mem_ptg *ptnmd;

	nmd = netmap_mem_pt_guest_get(mem_id);

	/* assign this device to the guest allocator */
	if (nmd) {
		ptnmd = (struct netmap_mem_ptg *)nmd;
		ptnmd->ptn_dev = ptn_dev;
	}

	return nmd;
}

/* Called when ptnet device is attaching */
struct netmap_mem_d *
netmap_mem_pt_guest_new(struct ifnet *ifp,
			unsigned int nifp_offset,
			unsigned int memid)
{
	struct netmap_mem_d *nmd;

	if (ifp == NULL) {
		return NULL;
	}

	nmd = netmap_mem_pt_guest_get((nm_memid_t)memid);

	if (nmd) {
		netmap_mem_pt_guest_ifp_add(nmd, ifp, nifp_offset);
	}

	return nmd;
}

#endif /* WITH_PTNETMAP */<|MERGE_RESOLUTION|>--- conflicted
+++ resolved
@@ -1671,13 +1671,8 @@
  * allocator for private memory
  */
 static void *
-<<<<<<< HEAD
-_netmap_mem_private_new(size_t size, struct netmap_obj_params *p,
+_netmap_mem_private_new(size_t size, struct netmap_obj_params *p, int grp_id,
 		struct netmap_mem_ops *ops, uint64_t memtotal, int *perr)
-=======
-_netmap_mem_private_new(size_t size, struct netmap_obj_params *p, int grp_id,
-		struct netmap_mem_ops *ops, int *perr)
->>>>>>> 0ea90bf6
 {
 	struct netmap_mem_d *d = NULL;
 	int i, err = 0;
@@ -1805,11 +1800,7 @@
 			p[NETMAP_BUF_POOL].num,
 			p[NETMAP_BUF_POOL].size);
 
-<<<<<<< HEAD
-	d = _netmap_mem_private_new(sizeof(*d), p, &netmap_mem_global_ops, 0, perr);
-=======
-	d = _netmap_mem_private_new(sizeof(*d), p, -1, &netmap_mem_global_ops, perr);
->>>>>>> 0ea90bf6
+	d = _netmap_mem_private_new(sizeof(*d), p, -1, &netmap_mem_global_ops, 0, perr);
 
 	return d;
 }
