/*
 * Copyright (C) 2011-2013 Matteo Landi, Luigi Rizzo. All rights reserved.
 *
 * Redistribution and use in source and binary forms, with or without
 * modification, are permitted provided that the following conditions
 * are met:
 *   1. Redistributions of source code must retain the above copyright
 *      notice, this list of conditions and the following disclaimer.
 *   2. Redistributions in binary form must reproduce the above copyright
 *      notice, this list of conditions and the following disclaimer in the
 *    documentation and/or other materials provided with the distribution.
 *
 * THIS SOFTWARE IS PROVIDED BY THE AUTHOR AND CONTRIBUTORS ``AS IS'' AND
 * ANY EXPRESS OR IMPLIED WARRANTIES, INCLUDING, BUT NOT LIMITED TO, THE
 * IMPLIED WARRANTIES OF MERCHANTABILITY AND FITNESS FOR A PARTICULAR PURPOSE
 * ARE DISCLAIMED.  IN NO EVENT SHALL THE AUTHOR OR CONTRIBUTORS BE LIABLE
 * FOR ANY DIRECT, INDIRECT, INCIDENTAL, SPECIAL, EXEMPLARY, OR CONSEQUENTIAL
 * DAMAGES (INCLUDING, BUT NOT LIMITED TO, PROCUREMENT OF SUBSTITUTE GOODS
 * OR SERVICES; LOSS OF USE, DATA, OR PROFITS; OR BUSINESS INTERRUPTION)
 * HOWEVER CAUSED AND ON ANY THEORY OF LIABILITY, WHETHER IN CONTRACT, STRICT
 * LIABILITY, OR TORT (INCLUDING NEGLIGENCE OR OTHERWISE) ARISING IN ANY WAY
 * OUT OF THE USE OF THIS SOFTWARE, EVEN IF ADVISED OF THE POSSIBILITY OF
 * SUCH DAMAGE.
 */


#ifdef __FreeBSD__
#define TEST_STUFF	// test code, does not compile yet on linux
#endif /* __FreeBSD__ */

/*
 * This module supports memory mapped access to network devices,
 * see netmap(4).
 *
 * The module uses a large, memory pool allocated by the kernel
 * and accessible as mmapped memory by multiple userspace threads/processes.
 * The memory pool contains packet buffers and "netmap rings",
 * i.e. user-accessible copies of the interface's queues.
 *
 * Access to the network card works like this:
 * 1. a process/thread issues one or more open() on /dev/netmap, to create
 *    select()able file descriptor on which events are reported.
 * 2. on each descriptor, the process issues an ioctl() to identify
 *    the interface that should report events to the file descriptor.
 * 3. on each descriptor, the process issues an mmap() request to
 *    map the shared memory region within the process' address space.
 *    The list of interesting queues is indicated by a location in
 *    the shared memory region.
 * 4. using the functions in the netmap(4) userspace API, a process
 *    can look up the occupation state of a queue, access memory buffers,
 *    and retrieve received packets or enqueue packets to transmit.
 * 5. using some ioctl()s the process can synchronize the userspace view
 *    of the queue with the actual status in the kernel. This includes both
 *    receiving the notification of new packets, and transmitting new
 *    packets on the output interface.
 * 6. select() or poll() can be used to wait for events on individual
 *    transmit or receive queues (or all queues for a given interface).
 *

		SYNCHRONIZATION (USER)

The netmap rings and data structures may be shared among multiple
user threads or even independent processes.
Any synchronization among those threads/processes is delegated
to the threads themselves. Only one thread at a time can be in
a system call on the same netmap ring. The OS does not enforce
this and only guarantees against system crashes in case of
invalid usage.

		LOCKING (INTERNAL)

Within the kernel, access to the netmap rings is protected as follows:

- a spinlock on each ring, to handle producer/consumer races on
  RX rings attached to the host stack (against multiple host
  threads writing from the host stack to the same ring),
  and on 'destination' rings attached to a VALE switch
  (i.e. RX rings in VALE ports, and TX rings in NIC/host ports)
  protecting multiple active senders for the same destination)

- an atomic variable to guarantee that there is at most one
  instance of *_*xsync() on the ring at any time.
  For rings connected to user file
  descriptors, an atomic_test_and_set() protects this, and the
  lock on the ring is not actually used.
  For NIC RX rings connected to a VALE switch, an atomic_test_and_set()
  is also used to prevent multiple executions (the driver might indeed
  already guarantee this).
  For NIC TX rings connected to a VALE switch, the lock arbitrates
  access to the queue (both when allocating buffers and when pushing
  them out).

- *xsync() should be protected against initializations of the card.
  On FreeBSD most devices have the reset routine protected by
  a RING lock (ixgbe, igb, em) or core lock (re). lem is missing
  the RING protection on rx_reset(), this should be added.

  On linux there is an external lock on the tx path, which probably
  also arbitrates access to the reset routine. XXX to be revised

- a per-interface core_lock protecting access from the host stack
  while interfaces may be detached from netmap mode.
  XXX there should be no need for this lock if we detach the interfaces
  only while they are down.


--- VALE SWITCH ---

NMG_LOCK() serializes all modifications to switches and ports.
A switch cannot be deleted until all ports are gone.

For each switch, an SX lock (RWlock on linux) protects
deletion of ports. When configuring or deleting a new port, the
lock is acquired in exclusive mode (after holding NMG_LOCK).
When forwarding, the lock is acquired in shared mode (without NMG_LOCK).
The lock is held throughout the entire forwarding cycle,
during which the thread may incur in a page fault.
Hence it is important that sleepable shared locks are used.

On the rx ring, the per-port lock is grabbed initially to reserve
a number of slot in the ring, then the lock is released,
packets are copied from source to destination, and then
the lock is acquired again and the receive ring is updated.
(A similar thing is done on the tx ring for NIC and host stack
ports attached to the switch)

 */

/*
 * OS-specific code that is used only within this file.
 * Other OS-specific code that must be accessed by drivers
 * is present in netmap_kern.h
 */

#if defined(__FreeBSD__)
#include <sys/cdefs.h> /* prerequisite */
__FBSDID("$FreeBSD: head/sys/dev/netmap/netmap.c 257176 2013-10-26 17:58:36Z glebius $");

#include <sys/types.h>
#include <sys/module.h>
#include <sys/errno.h>
#include <sys/param.h>	/* defines used in kernel.h */
#include <sys/jail.h>
#include <sys/kernel.h>	/* types used in module initialization */
#include <sys/conf.h>	/* cdevsw struct */
#include <sys/uio.h>	/* uio struct */
#include <sys/sockio.h>
#include <sys/socketvar.h>	/* struct socket */
#include <sys/malloc.h>
#include <sys/mman.h>	/* PROT_EXEC */
#include <sys/poll.h>
#include <sys/proc.h>
#include <sys/rwlock.h>
#include <vm/vm.h>	/* vtophys */
#include <vm/pmap.h>	/* vtophys */
#include <vm/vm_param.h>
#include <vm/vm_object.h>
#include <vm/vm_page.h>
#include <vm/vm_pager.h>
#include <vm/uma.h>
#include <sys/socket.h> /* sockaddrs */
#include <sys/selinfo.h>
#include <sys/sysctl.h>
#include <net/if.h>
#include <net/if_var.h>
#include <net/bpf.h>		/* BIOCIMMEDIATE */
#include <net/vnet.h>
#include <machine/bus.h>	/* bus_dmamap_* */
#include <sys/endian.h>
#include <sys/refcount.h>

#define prefetch(x)	__builtin_prefetch(x)

#define BDG_RWLOCK_T		struct rwlock // struct rwlock

#define	BDG_RWINIT(b)		\
	rw_init_flags(&(b)->bdg_lock, "bdg lock", RW_NOWITNESS)
#define BDG_WLOCK(b)		rw_wlock(&(b)->bdg_lock)
#define BDG_WUNLOCK(b)		rw_wunlock(&(b)->bdg_lock)
#define BDG_RLOCK(b)		rw_rlock(&(b)->bdg_lock)
#define BDG_RTRYLOCK(b)		rw_try_rlock(&(b)->bdg_lock)
#define BDG_RUNLOCK(b)		rw_runlock(&(b)->bdg_lock)
#define BDG_RWDESTROY(b)	rw_destroy(&(b)->bdg_lock)


/* netmap global lock.
 * normally called within the user thread (upon a system call)
 * or when a file descriptor or process is terminated
 * (last close or last munmap)
 */

#define NMG_LOCK_T		struct mtx
#define NMG_LOCK_INIT()		mtx_init(&netmap_global_lock, "netmap global lock", NULL, MTX_DEF)
#define NMG_LOCK_DESTROY()	mtx_destroy(&netmap_global_lock)
#define NMG_LOCK()		mtx_lock(&netmap_global_lock)
#define NMG_UNLOCK()		mtx_unlock(&netmap_global_lock)
#define NMG_LOCK_ASSERT()	mtx_assert(&netmap_global_lock, MA_OWNED)


/* atomic operations */
#include <machine/atomic.h>
#define NM_ATOMIC_TEST_AND_SET(p)	(!atomic_cmpset_acq_int((p), 0, 1))
#define NM_ATOMIC_CLEAR(p)		atomic_store_rel_int((p), 0)


#elif defined(linux)

#include "bsd_glue.h"

extern struct miscdevice netmap_cdevsw;
netdev_tx_t linux_netmap_start_xmit(struct sk_buff *, struct net_device *);
int generic_netmap_register(struct ifnet *ifp, int enable);
int generic_netmap_attach(struct ifnet *ifp);
struct net_device* ifunit_ref(const char *name);
void if_rele(struct net_device *ifp);

// XXX a mtx would suffice here too 20130404 gl
#define NMG_LOCK_T		struct semaphore
#define NMG_LOCK_INIT()		sema_init(&netmap_global_lock, 1)
#define NMG_LOCK_DESTROY()	
#define NMG_LOCK()		down(&netmap_global_lock)
#define NMG_UNLOCK()		up(&netmap_global_lock)
#define NMG_LOCK_ASSERT()	//	XXX to be completed


#elif defined(__APPLE__)

#warning OSX support is only partial
#include "osx_glue.h"

#else

#error	Unsupported platform

#endif /* unsupported */

/*
 * common headers
 */
#include <net/netmap.h>
#include <dev/netmap/netmap_kern.h>
#include <dev/netmap/netmap_mem2.h>


MALLOC_DEFINE(M_NETMAP, "netmap", "Network memory map");

/*
 * The following variables are used by the drivers and replicate
 * fields in the global memory pool. They only refer to buffers
 * used by physical interfaces.
 */
u_int netmap_total_buffers;
u_int netmap_buf_size;
char *netmap_buffer_base;	/* also address of an invalid buffer */

/* user-controlled variables */
int netmap_verbose;

static int netmap_no_timestamp; /* don't timestamp on rxsync */

SYSCTL_NODE(_dev, OID_AUTO, netmap, CTLFLAG_RW, 0, "Netmap args");
SYSCTL_INT(_dev_netmap, OID_AUTO, verbose,
    CTLFLAG_RW, &netmap_verbose, 0, "Verbose mode");
SYSCTL_INT(_dev_netmap, OID_AUTO, no_timestamp,
    CTLFLAG_RW, &netmap_no_timestamp, 0, "no_timestamp");
int netmap_mitigate = 1;
SYSCTL_INT(_dev_netmap, OID_AUTO, mitigate, CTLFLAG_RW, &netmap_mitigate, 0, "");
int netmap_no_pendintr = 1;
SYSCTL_INT(_dev_netmap, OID_AUTO, no_pendintr,
    CTLFLAG_RW, &netmap_no_pendintr, 0, "Always look for new received packets.");
int netmap_txsync_retry = 2;
SYSCTL_INT(_dev_netmap, OID_AUTO, txsync_retry, CTLFLAG_RW,
    &netmap_txsync_retry, 0 , "Number of txsync loops in bridge's flush.");

int netmap_drop = 0;	/* debugging */
int netmap_flags = 0;	/* debug flags */
int netmap_fwd = 0;	/* force transparent mode */
<<<<<<< HEAD
int netmap_mmap_unreg = 0; /* allow mmap of unregistered fds */
=======
#define NETMAP_ADMODE_NATIVE        1  /* Force native netmap adapter. */
#define NETMAP_ADMODE_GENERIC       2  /* Force generic netmap adapter. */
#define NETMAP_ADMODE_BEST          0  /* Priority to native netmap adapter. */
int netmap_admode = NETMAP_ADMODE_BEST;  /* Choose the netmap adapter to use. */
int netmap_generic_mit = 100*1000;   /* Generic mitigation interval in nanoseconds. */
>>>>>>> 7ff3aa7b

SYSCTL_INT(_dev_netmap, OID_AUTO, drop, CTLFLAG_RW, &netmap_drop, 0 , "");
SYSCTL_INT(_dev_netmap, OID_AUTO, flags, CTLFLAG_RW, &netmap_flags, 0 , "");
SYSCTL_INT(_dev_netmap, OID_AUTO, fwd, CTLFLAG_RW, &netmap_fwd, 0 , "");
<<<<<<< HEAD
SYSCTL_INT(_dev_netmap, OID_AUTO, mmap_unreg, CTLFLAG_RW, &netmap_mmap_unreg, 0, "");
=======
SYSCTL_INT(_dev_netmap, OID_AUTO, admode, CTLFLAG_RW, &netmap_admode, 0 , "");
SYSCTL_INT(_dev_netmap, OID_AUTO, generic_mit, CTLFLAG_RW, &netmap_generic_mit, 0 , "");
>>>>>>> 7ff3aa7b

NMG_LOCK_T	netmap_global_lock;

/*
 * protect against multiple threads using the same ring.
 * also check that the ring has not been stopped.
 */
#define NM_KR_BUSY	1
#define NM_KR_STOPPED	2
static void nm_kr_put(struct netmap_kring *kr);
static __inline int nm_kr_tryget(struct netmap_kring *kr)
{
	/* check a first time without taking the lock 
	 * to avoid starvation for nm_kr_get()
	 */
	if (unlikely(kr->nkr_stopped)) {
		ND("ring %p stopped (%d)", kr, kr->nkr_stopped);
		return NM_KR_STOPPED;
	}
	if (unlikely(NM_ATOMIC_TEST_AND_SET(&kr->nr_busy)))
		return NM_KR_BUSY;
	/* check a second time with lock held */
	if (unlikely(kr->nkr_stopped)) {
		ND("ring %p stopped (%d)", kr, kr->nkr_stopped);
		nm_kr_put(kr);
		return NM_KR_STOPPED;
	}
	return 0;
}

static __inline void nm_kr_put(struct netmap_kring *kr)
{
	NM_ATOMIC_CLEAR(&kr->nr_busy);
}

static void nm_kr_get(struct netmap_kring *kr)
{
	while (NM_ATOMIC_TEST_AND_SET(&kr->nr_busy))
		tsleep(kr, 0, "NM_KR_GET", 4);
}

static void nm_disable_ring(struct netmap_kring *kr)
{
	kr->nkr_stopped = 1;
	nm_kr_get(kr);
	mtx_lock(&kr->q_lock);
	mtx_unlock(&kr->q_lock);
	nm_kr_put(kr);
}

void netmap_disable_all_rings(struct ifnet *ifp)
{
	struct netmap_adapter *na;
	int i;

	if (!(ifp->if_capenable & IFCAP_NETMAP))
		return;

	na = NA(ifp);

	for (i = 0; i < na->num_tx_rings + 1; i++) {
		nm_disable_ring(na->tx_rings + i);
		selwakeuppri(&na->tx_rings[i].si, PI_NET);
	}
	for (i = 0; i < na->num_rx_rings + 1; i++) {
		nm_disable_ring(na->rx_rings + i);
		selwakeuppri(&na->rx_rings[i].si, PI_NET);
	}
	selwakeuppri(&na->tx_si, PI_NET);
	selwakeuppri(&na->rx_si, PI_NET);
}

void netmap_enable_all_rings(struct ifnet *ifp)
{
	struct netmap_adapter *na;
	int i;

	if (!(ifp->if_capenable & IFCAP_NETMAP))
		return;

	na = NA(ifp);
	for (i = 0; i < na->num_tx_rings + 1; i++) {
		D("enabling %p", na->tx_rings + i);
		na->tx_rings[i].nkr_stopped = 0;
	}
	for (i = 0; i < na->num_rx_rings + 1; i++) {
		D("enabling %p", na->rx_rings + i);
		na->rx_rings[i].nkr_stopped = 0;
	}
}


/*
 * generic bound_checking function
 */
u_int
nm_bound_var(u_int *v, u_int dflt, u_int lo, u_int hi, const char *msg)
{
	u_int oldv = *v;
	const char *op = NULL;

	if (dflt < lo)
		dflt = lo;
	if (dflt > hi)
		dflt = hi;
	if (oldv < lo) {
		*v = dflt;
		op = "Bump";
	} else if (oldv > hi) {
		*v = hi;
		op = "Clamp";
	}
	if (op && msg)
		printf("%s %s to %d (was %d)\n", op, msg, *v, oldv);
	return *v;
}

/*
 * packet-dump function, user-supplied or static buffer.
 * The destination buffer must be at least 30+4*len
 */
const char *
nm_dump_buf(char *p, int len, int lim, char *dst)
{
	static char _dst[8192];
        int i, j, i0;
	static char hex[] ="0123456789abcdef";
	char *o;	/* output position */

#define P_HI(x)	hex[((x) & 0xf0)>>4]
#define P_LO(x)	hex[((x) & 0xf)]
#define P_C(x)	((x) >= 0x20 && (x) <= 0x7e ? (x) : '.')
	if (!dst)
		dst = _dst;
	if (lim <= 0 || lim > len)
		lim = len;
	o = dst;
	sprintf(o, "buf 0x%p len %d lim %d\n", p, len, lim);
	o += strlen(o);
	/* hexdump routine */
	for (i = 0; i < lim; ) {
		sprintf(o, "%5d: ", i);
		o += strlen(o);
		memset(o, ' ', 48);
		i0 = i;
		for (j=0; j < 16 && i < lim; i++, j++) {
			o[j*3] = P_HI(p[i]);
			o[j*3+1] = P_LO(p[i]);
		}
		i = i0;
		for (j=0; j < 16 && i < lim; i++, j++)
			o[j + 48] = P_C(p[i]);
		o[j+48] = '\n';
		o += j+49;
	}
	*o = '\0';
#undef P_HI
#undef P_LO
#undef P_C
	return dst;
}

/*
 * system parameters (most of them in netmap_kern.h)
 * NM_NAME	prefix for switch port names, default "vale"
 * NM_BDG_MAXPORTS	number of ports
 * NM_BRIDGES	max number of switches in the system.
 *	XXX should become a sysctl or tunable
 *
 * Switch ports are named valeX:Y where X is the switch name and Y
 * is the port. If Y matches a physical interface name, the port is
 * connected to a physical device.
 *
 * Unlike physical interfaces, switch ports use their own memory region
 * for rings and buffers.
 * The virtual interfaces use per-queue lock instead of core lock.
 * In the tx loop, we aggregate traffic in batches to make all operations
 * faster. The batch size is bridge_batch.
 */
#define NM_BDG_MAXRINGS		16	/* XXX unclear how many. */
#define NM_BDG_MAXSLOTS		4096	/* XXX same as above */
#define NM_BRIDGE_RINGSIZE	1024	/* in the device */
#define NM_BDG_HASH		1024	/* forwarding table entries */
#define NM_BDG_BATCH		1024	/* entries in the forwarding buffer */
#define NM_MULTISEG		64	/* max size of a chain of bufs */
/* actual size of the tables */
#define NM_BDG_BATCH_MAX	(NM_BDG_BATCH + NM_MULTISEG)
/* NM_FT_NULL terminates a list of slots in the ft */
#define NM_FT_NULL		NM_BDG_BATCH_MAX
#define	NM_BRIDGES		8	/* number of bridges */


/*
 * bridge_batch is set via sysctl to the max batch size to be
 * used in the bridge. The actual value may be larger as the
 * last packet in the block may overflow the size.
 */
int bridge_batch = NM_BDG_BATCH; /* bridge batch size */
SYSCTL_INT(_dev_netmap, OID_AUTO, bridge_batch, CTLFLAG_RW, &bridge_batch, 0 , "");


/*
 * These are used to handle reference counters for bridge ports.
 */
#define	ADD_BDG_REF(ifp)	refcount_acquire(&NA(ifp)->na_bdg_refcount)
#define	DROP_BDG_REF(ifp)	refcount_release(&NA(ifp)->na_bdg_refcount)

/* The bridge references the buffers using the device specific look up table */
static inline void *
BDG_NMB(struct netmap_mem_d *nmd, struct netmap_slot *slot)
{
	struct lut_entry *lut = nmd->pools[NETMAP_BUF_POOL].lut;
	uint32_t i = slot->buf_idx;
	return (unlikely(i >= nmd->pools[NETMAP_BUF_POOL].objtotal)) ?  lut[0].vaddr : lut[i].vaddr;
}

static int bdg_netmap_attach(struct netmap_adapter *);
static int bdg_netmap_reg(struct ifnet *ifp, int onoff);
int kern_netmap_regif(struct nmreq *nmr);

/*
 * Each transmit queue accumulates a batch of packets into
 * a structure before forwarding. Packets to the same
 * destination are put in a list using ft_next as a link field.
 * ft_frags and ft_next are valid only on the first fragment.
 */
struct nm_bdg_fwd {	/* forwarding entry for a bridge */
	void *ft_buf;		/* netmap or indirect buffer */
	uint8_t ft_frags;	/* how many fragments (only on 1st frag) */
	uint8_t _ft_port;	/* dst port (unused) */
	uint16_t ft_flags;	/* flags, e.g. indirect */
	uint16_t ft_len;	/* src fragment len */
	uint16_t ft_next;	/* next packet to same destination */
};

/*
 * For each output interface, nm_bdg_q is used to construct a list.
 * bq_len is the number of output buffers (we can have coalescing
 * during the copy).
 */
struct nm_bdg_q {
	uint16_t bq_head;
	uint16_t bq_tail;
	uint32_t bq_len;	/* number of buffers */
};

/* XXX revise this */
struct nm_hash_ent {
	uint64_t	mac;	/* the top 2 bytes are the epoch */
	uint64_t	ports;
};

/*
 * nm_bridge is a descriptor for a VALE switch.
 * Interfaces for a bridge are all in bdg_ports[].
 * The array has fixed size, an empty entry does not terminate
 * the search, but lookups only occur on attach/detach so we
 * don't mind if they are slow.
 *
 * The bridge is non blocking on the transmit ports: excess
 * packets are dropped if there is no room on the output port.
 *
 * bdg_lock protects accesses to the bdg_ports array.
 * This is a rw lock (or equivalent).
 */
struct nm_bridge {
	/* XXX what is the proper alignment/layout ? */
	BDG_RWLOCK_T	bdg_lock;	/* protects bdg_ports */
	int		bdg_namelen;
	uint32_t	bdg_active_ports; /* 0 means free */
	char		bdg_basename[IFNAMSIZ];

	/* Indexes of active ports (up to active_ports)
	 * and all other remaining ports.
	 */
	uint8_t		bdg_port_index[NM_BDG_MAXPORTS];

	struct netmap_adapter *bdg_ports[NM_BDG_MAXPORTS];


	/*
	 * The function to decide the destination port.
	 * It returns either of an index of the destination port,
	 * NM_BDG_BROADCAST to broadcast this packet, or NM_BDG_NOPORT not to
	 * forward this packet.  ring_nr is the source ring index, and the
	 * function may overwrite this value to forward this packet to a
	 * different ring index.
	 * This function must be set by netmap_bdgctl().
	 */
	bdg_lookup_fn_t nm_bdg_lookup;

	/* the forwarding table, MAC+ports.
	 * XXX should be changed to an argument to be passed to
	 * the lookup function, and allocated on attach
	 */
	struct nm_hash_ent ht[NM_BDG_HASH];
};


/*
 * XXX in principle nm_bridges could be created dynamically
 * Right now we have a static array and deletions are protected
 * by an exclusive lock.
 */
struct nm_bridge nm_bridges[NM_BRIDGES];


/*
 * A few function to tell which kind of port are we using.
 * XXX should we hold a lock ?
 *
 * nma_is_vp()		virtual port
 * nma_is_host()	port connected to the host stack
 * nma_is_hw()		port connected to a NIC
 * nma_is_generic()	generic netmap adapter XXX stop this madness
 */
int nma_is_vp(struct netmap_adapter *na);
int
nma_is_vp(struct netmap_adapter *na)
{
	return na->nm_register == bdg_netmap_reg;
}

static __inline int
nma_is_host(struct netmap_adapter *na)
{
	return na->nm_register == NULL;
}

static __inline int
nma_is_generic(struct netmap_adapter *na)
{
#ifdef linux
	return na->nm_register == generic_netmap_register;
#else  /* !linux */
        return false;
#endif /* !linux */
}

static __inline int
nma_is_hw(struct netmap_adapter *na)
{
	/* In case of sw adapter, nm_register is NULL */
	return !nma_is_vp(na) && !nma_is_host(na) && !nma_is_generic(na);
}


/*
 * If the NIC is owned by the kernel
 * (i.e., bridge), neither another bridge nor user can use it;
 * if the NIC is owned by a user, only users can share it.
 * Evaluation must be done under NMG_LOCK().
 */
#define NETMAP_OWNED_BY_KERN(ifp)	(!nma_is_vp(NA(ifp)) && NA(ifp)->na_bdg)
#define NETMAP_OWNED_BY_ANY(ifp) \
	(NETMAP_OWNED_BY_KERN(ifp) || (NA(ifp)->refcount > 0))

/*
 * NA(ifp)->bdg_port	port index
 */


/*
 * this is a slightly optimized copy routine which rounds
 * to multiple of 64 bytes and is often faster than dealing
 * with other odd sizes. We assume there is enough room
 * in the source and destination buffers.
 *
 * XXX only for multiples of 64 bytes, non overlapped.
 */
static inline void
pkt_copy(void *_src, void *_dst, int l)
{
        uint64_t *src = _src;
        uint64_t *dst = _dst;
        if (unlikely(l >= 1024)) {
                memcpy(dst, src, l);
                return;
        }
        for (; likely(l > 0); l-=64) {
                *dst++ = *src++;
                *dst++ = *src++;
                *dst++ = *src++;
                *dst++ = *src++;
                *dst++ = *src++;
                *dst++ = *src++;
                *dst++ = *src++;
                *dst++ = *src++;
        }
}


#ifdef TEST_STUFF
struct xxx {
	char *name;
	void (*fn)(uint32_t);
};


static void
nm_test_defmtx(uint32_t n)
{
	uint32_t i;
	struct mtx m;
	mtx_init(&m, "test", NULL, MTX_DEF);
	for (i = 0; i < n; i++) { mtx_lock(&m); mtx_unlock(&m); }
	mtx_destroy(&m);
	return;
}

static void
nm_test_spinmtx(uint32_t n)
{
	uint32_t i;
	struct mtx m;
	mtx_init(&m, "test", NULL, MTX_SPIN);
	for (i = 0; i < n; i++) { mtx_lock(&m); mtx_unlock(&m); }
	mtx_destroy(&m);
	return;
}

static void
nm_test_rlock(uint32_t n)
{
	uint32_t i;
	struct rwlock m;
	rw_init(&m, "test");
	for (i = 0; i < n; i++) { rw_rlock(&m); rw_runlock(&m); }
	rw_destroy(&m);
	return;
}

static void
nm_test_wlock(uint32_t n)
{
	uint32_t i;
	struct rwlock m;
	rw_init(&m, "test");
	for (i = 0; i < n; i++) { rw_wlock(&m); rw_wunlock(&m); }
	rw_destroy(&m);
	return;
}

static void
nm_test_slock(uint32_t n)
{
	uint32_t i;
	struct sx m;
	sx_init(&m, "test");
	for (i = 0; i < n; i++) { sx_slock(&m); sx_sunlock(&m); }
	sx_destroy(&m);
	return;
}

static void
nm_test_xlock(uint32_t n)
{
	uint32_t i;
	struct sx m;
	sx_init(&m, "test");
	for (i = 0; i < n; i++) { sx_xlock(&m); sx_xunlock(&m); }
	sx_destroy(&m);
	return;
}


struct xxx nm_tests[] = {
	{ "defmtx", nm_test_defmtx },
	{ "spinmtx", nm_test_spinmtx },
	{ "rlock", nm_test_rlock },
	{ "wlock", nm_test_wlock },
	{ "slock", nm_test_slock },
	{ "xlock", nm_test_xlock },
};

static int
nm_test(struct nmreq *nmr)
{
	uint32_t scale, n, test;
	static int old_test = -1;

	test = nmr->nr_cmd;
	scale = nmr->nr_offset;
	n = sizeof(nm_tests) / sizeof(struct xxx) - 1;
	if (test > n) {
		D("test index too high, max %d", n);
		return 0;
	}

	if (old_test != test) {
		D("test %s scale %d", nm_tests[test].name, scale);
		old_test = test;
	}
	nm_tests[test].fn(scale);
	return 0;
}
#endif /* TEST_STUFF */

/*
 * locate a bridge among the existing ones.
 * MUST BE CALLED WITH NMG_LOCK()
 *
 * a ':' in the name terminates the bridge name. Otherwise, just NM_NAME.
 * We assume that this is called with a name of at least NM_NAME chars.
 */
static struct nm_bridge *
nm_find_bridge(const char *name, int create)
{
	int i, l, namelen;
	struct nm_bridge *b = NULL;

	NMG_LOCK_ASSERT();

	namelen = strlen(NM_NAME);	/* base length */
	l = name ? strlen(name) : 0;		/* actual length */
	if (l < namelen) {
		D("invalid bridge name %s", name ? name : NULL);
		return NULL;
	}
	for (i = namelen + 1; i < l; i++) {
		if (name[i] == ':') {
			namelen = i;
			break;
		}
	}
	if (namelen >= IFNAMSIZ)
		namelen = IFNAMSIZ;
	ND("--- prefix is '%.*s' ---", namelen, name);

	/* lookup the name, remember empty slot if there is one */
	for (i = 0; i < NM_BRIDGES; i++) {
		struct nm_bridge *x = nm_bridges + i;

		if (x->bdg_active_ports == 0) {
			if (create && b == NULL)
				b = x;	/* record empty slot */
		} else if (x->bdg_namelen != namelen) {
			continue;
		} else if (strncmp(name, x->bdg_basename, namelen) == 0) {
			ND("found '%.*s' at %d", namelen, name, i);
			b = x;
			break;
		}
	}
	if (i == NM_BRIDGES && b) { /* name not found, can create entry */
		/* initialize the bridge */
		strncpy(b->bdg_basename, name, namelen);
		ND("create new bridge %s with ports %d", b->bdg_basename,
			b->bdg_active_ports);
		b->bdg_namelen = namelen;
		b->bdg_active_ports = 0;
		for (i = 0; i < NM_BDG_MAXPORTS; i++)
			b->bdg_port_index[i] = i;
		/* set the default function */
		b->nm_bdg_lookup = netmap_bdg_learning;
		/* reset the MAC address table */
		bzero(b->ht, sizeof(struct nm_hash_ent) * NM_BDG_HASH);
	}
	return b;
}


/*
 * Free the forwarding tables for rings attached to switch ports.
 */
static void
nm_free_bdgfwd(struct netmap_adapter *na)
{
	int nrings, i;
	struct netmap_kring *kring;

	NMG_LOCK_ASSERT();
	nrings = nma_is_vp(na) ? na->num_tx_rings : na->num_rx_rings;
	kring = nma_is_vp(na) ? na->tx_rings : na->rx_rings;
	for (i = 0; i < nrings; i++) {
		if (kring[i].nkr_ft) {
			free(kring[i].nkr_ft, M_DEVBUF);
			kring[i].nkr_ft = NULL; /* protect from freeing twice */
		}
	}
	if (nma_is_hw(na))
		nm_free_bdgfwd(SWNA(na->ifp));
}


/*
 * Allocate the forwarding tables for the rings attached to the bridge ports.
 */
static int
nm_alloc_bdgfwd(struct netmap_adapter *na)
{
	int nrings, l, i, num_dstq;
	struct netmap_kring *kring;

	NMG_LOCK_ASSERT();
	/* all port:rings + broadcast */
	num_dstq = NM_BDG_MAXPORTS * NM_BDG_MAXRINGS + 1;
	l = sizeof(struct nm_bdg_fwd) * NM_BDG_BATCH_MAX;
	l += sizeof(struct nm_bdg_q) * num_dstq;
	l += sizeof(uint16_t) * NM_BDG_BATCH_MAX;

	nrings = nma_is_vp(na) ? na->num_tx_rings : na->num_rx_rings;
	kring = nma_is_vp(na) ? na->tx_rings : na->rx_rings;
	for (i = 0; i < nrings; i++) {
		struct nm_bdg_fwd *ft;
		struct nm_bdg_q *dstq;
		int j;

		ft = malloc(l, M_DEVBUF, M_NOWAIT | M_ZERO);
		if (!ft) {
			nm_free_bdgfwd(na);
			return ENOMEM;
		}
		dstq = (struct nm_bdg_q *)(ft + NM_BDG_BATCH_MAX);
		for (j = 0; j < num_dstq; j++) {
			dstq[j].bq_head = dstq[j].bq_tail = NM_FT_NULL;
			dstq[j].bq_len = 0;
		}
		kring[i].nkr_ft = ft;
	}
	if (nma_is_hw(na))
		nm_alloc_bdgfwd(SWNA(na->ifp));
	return 0;
}


/*
 * Fetch configuration from the device, to cope with dynamic
 * reconfigurations after loading the module.
 */
static int
netmap_update_config(struct netmap_adapter *na)
{
	struct ifnet *ifp = na->ifp;
	u_int txr, txd, rxr, rxd;

	txr = txd = rxr = rxd = 0;
	if (na->nm_config) {
		na->nm_config(ifp, &txr, &txd, &rxr, &rxd);
	} else {
		/* take whatever we had at init time */
		txr = na->num_tx_rings;
		txd = na->num_tx_desc;
		rxr = na->num_rx_rings;
		rxd = na->num_rx_desc;
	}

	if (na->num_tx_rings == txr && na->num_tx_desc == txd &&
	    na->num_rx_rings == rxr && na->num_rx_desc == rxd)
		return 0; /* nothing changed */
	if (netmap_verbose || na->refcount > 0) {
		D("stored config %s: txring %d x %d, rxring %d x %d",
			ifp->if_xname,
			na->num_tx_rings, na->num_tx_desc,
			na->num_rx_rings, na->num_rx_desc);
		D("new config %s: txring %d x %d, rxring %d x %d",
			ifp->if_xname, txr, txd, rxr, rxd);
	}
	if (na->refcount == 0) {
		D("configuration changed (but fine)");
		na->num_tx_rings = txr;
		na->num_tx_desc = txd;
		na->num_rx_rings = rxr;
		na->num_rx_desc = rxd;
		return 0;
	}
	D("configuration changed while active, this is bad...");
	return 1;
}

static struct netmap_if *
netmap_if_new(const char *ifname, struct netmap_adapter *na)
{
	if (netmap_update_config(na)) {
		/* configuration mismatch, report and fail */
		return NULL;
	}
	return netmap_mem_if_new(ifname, na);
}


/* grab a reference to the memory allocator, if we don't have one already.  The
 * reference is taken from the netmap_adapter registered with the priv.
 *
 */
static int
netmap_get_memory_locked(struct netmap_priv_d* p)
{
	struct netmap_mem_d *nmd;
	int error = 0;

	if (p->np_ifp == NULL) {
		if (!netmap_mmap_unreg)
			return ENODEV;
		/* for compatibility with older versions of the API
 		 * we use the global allocator when no interface has been
 		 * registered
 		 */
		nmd = &nm_mem;
	} else {
		nmd = NA(p->np_ifp)->nm_mem;
	}
	if (p->np_mref == NULL) {
		error = netmap_mem_finalize(nmd);
		if (!error)
			p->np_mref = nmd;
	} else if (p->np_mref != nmd) {
		/* a virtual port has been registered, but previous
 		 * syscalls already used the global allocator.
 		 * We cannot continue
 		 */
		error = ENODEV;
	}
	return error;
}

int
netmap_get_memory(struct netmap_priv_d* p)
{
	int error;
	NMG_LOCK();
	error = netmap_get_memory_locked(p);
	NMG_UNLOCK();
	return error;
}

static int
netmap_have_memory_locked(struct netmap_priv_d* p)
{
	return p->np_mref != NULL;
}

static void
netmap_drop_memory_locked(struct netmap_priv_d* p)
{
	if (p->np_mref) {
		netmap_mem_deref(p->np_mref);
		p->np_mref = NULL;
	}
}

/*
 * File descriptor's private data destructor.
 *
 * Call nm_register(ifp,0) to stop netmap mode on the interface and
 * revert to normal operation. We expect that np_ifp has not gone.
 * The second argument is the nifp to work on. In some cases it is
 * not attached yet to the netmap_priv_d so we need to pass it as
 * a separate argument.
 */
/* call with NMG_LOCK held */
static void
netmap_do_unregif(struct netmap_priv_d *priv, struct netmap_if *nifp)
{
	struct ifnet *ifp = priv->np_ifp;
	struct netmap_adapter *na = NA(ifp);

	NMG_LOCK_ASSERT();
	na->refcount--;
	if (na->refcount <= 0) {	/* last instance */
		u_int i;

		if (netmap_verbose)
			D("deleting last instance for %s", ifp->if_xname);
		/*
		 * (TO CHECK) This function is only called
		 * when the last reference to this file descriptor goes
		 * away. This means we cannot have any pending poll()
		 * or interrupt routine operating on the structure.
		 * XXX The file may be closed in a thread while
		 * another thread is using it.
		 * Linux keeps the file opened until the last reference
		 * by any outstanding ioctl/poll or mmap is gone.
		 * FreeBSD does not track mmap()s (but we do) and
		 * wakes up any sleeping poll(). Need to check what
		 * happens if the close() occurs while a concurrent
		 * syscall is running.
		 */
		na->nm_register(ifp, 0); /* off, clear IFCAP_NETMAP */
		/* Wake up any sleeping threads. netmap_poll will
		 * then return POLLERR
		 * XXX The wake up now must happen during *_down(), when
		 * we order all activities to stop. -gl
		 */
		nm_free_bdgfwd(na);
		for (i = 0; i < na->num_tx_rings + 1; i++) {
			mtx_destroy(&na->tx_rings[i].q_lock);
		}
		for (i = 0; i < na->num_rx_rings + 1; i++) {
			mtx_destroy(&na->rx_rings[i].q_lock);
		}
		/* XXX kqueue(9) needed; these will mirror knlist_init. */
		/* knlist_destroy(&na->tx_si.si_note); */
		/* knlist_destroy(&na->rx_si.si_note); */
		if (nma_is_hw(na))
			SWNA(ifp)->tx_rings = SWNA(ifp)->rx_rings = NULL;
	}
	/*
	 * netmap_mem_if_delete() deletes the nifp, and if this is
	 * the last instance also buffers, rings and krings.
	 */
	netmap_mem_if_delete(na, nifp);
}


/* we assume netmap adapter exists
 * Called with NMG_LOCK held
 */
static void
nm_if_rele(struct ifnet *ifp)
{
	int i, is_hw, hw, sw, lim;
	struct nm_bridge *b;
	struct netmap_adapter *na = NA(ifp);  /* May be invalid. */
        struct netmap_adapter *prev_na;
	uint8_t tmp[NM_BDG_MAXPORTS];

	NMG_LOCK_ASSERT();

	if (NETMAP_CAPABLE(ifp) && nma_is_generic(na) && na->refcount <=0) {
                /* XXX Move this block to do_unregif() ? */
                /* Free the generic netmap adapter on the last reference. */
                prev_na = na->prev;
		netmap_detach(ifp);
                D("Released generic NA %p", na);
                if (prev_na) {
                    /* Restore the previous netmap_adapter. */
                    WNA(ifp) = prev_na;
                    D("Restored native NA %p", prev_na);
                }
		if_rele(ifp);
                return;
        }

	/* I can be called not only for get_ifp()-ed references where netmap's
	 * capability is guaranteed, but also for non-netmap-capable NICs.
	 */
	if (!NETMAP_CAPABLE(ifp) || !na->na_bdg) {
		if_rele(ifp);
		return;
	}
	b = na->na_bdg;
	is_hw = nma_is_hw(na);

	ND("%s has %d references", ifp->if_xname, NA(ifp)->na_bdg_refcount);

	if (!DROP_BDG_REF(ifp))
		return;

	/*
	New algorithm:
	make a copy of bdg_port_index;
	lookup NA(ifp)->bdg_port and SWNA(ifp)->bdg_port
	in the array of bdg_port_index, replacing them with
	entries from the bottom of the array;
	decrement bdg_active_ports;
	acquire BDG_WLOCK() and copy back the array.
	 */
	
	hw = NA(ifp)->bdg_port;
	sw = (is_hw && SWNA(ifp)->na_bdg) ? SWNA(ifp)->bdg_port : -1;
	lim = b->bdg_active_ports;

	ND("detach %d and %d (lim %d)", hw, sw, lim);
	/* make a copy of the list of active ports, update it,
	 * and then copy back within BDG_WLOCK().
	 */
	memcpy(tmp, b->bdg_port_index, sizeof(tmp));
	for (i = 0; (hw >= 0 || sw >= 0) && i < lim; ) {
		if (hw >= 0 && tmp[i] == hw) {
			ND("detach hw %d at %d", hw, i);
			lim--; /* point to last active port */
			tmp[i] = tmp[lim]; /* swap with i */
			tmp[lim] = hw;	/* now this is inactive */
			hw = -1;
		} else if (sw >= 0 && tmp[i] == sw) {
			ND("detach sw %d at %d", sw, i);
			lim--;
			tmp[i] = tmp[lim];
			tmp[lim] = sw;
			sw = -1;
		} else {
			i++;
		}
	}
	if (hw >= 0 || sw >= 0) {
		D("XXX delete failed hw %d sw %d, should panic...", hw, sw);
	}
	hw = NA(ifp)->bdg_port;
	sw = (is_hw && SWNA(ifp)->na_bdg) ?  SWNA(ifp)->bdg_port : -1;

	BDG_WLOCK(b);
	b->bdg_ports[hw] = NULL;
	na->na_bdg = NULL;
	if (sw >= 0) {
		b->bdg_ports[sw] = NULL;
		SWNA(ifp)->na_bdg = NULL;
	}
	memcpy(b->bdg_port_index, tmp, sizeof(tmp));
	b->bdg_active_ports = lim;
	BDG_WUNLOCK(b);

	ND("now %d active ports", lim);
	if (lim == 0) {
		ND("marking bridge %s as free", b->bdg_basename);
		b->nm_bdg_lookup = NULL;
	}

	if (is_hw) {
		if_rele(ifp);
	} else {
		if (na->na_flags & NAF_MEM_OWNER)
			netmap_mem_private_delete(na->nm_mem);
		bzero(na, sizeof(*na));
		free(na, M_DEVBUF);
		bzero(ifp, sizeof(*ifp));
		free(ifp, M_DEVBUF);
	}
}


/*
 * returns 1 if this is the last instance and we can free priv
 */
static int
netmap_dtor_locked(struct netmap_priv_d *priv)
{
	struct ifnet *ifp = priv->np_ifp;

#ifdef __FreeBSD__
	/*
	 * np_refcount is the number of active mmaps on
	 * this file descriptor
	 */
	if (--priv->np_refcount > 0) {
		return 0;
	}
#endif /* __FreeBSD__ */
	if (ifp) {
		netmap_do_unregif(priv, priv->np_nifp);
	}
	netmap_drop_memory_locked(priv);
	if (ifp) {
		nm_if_rele(ifp); /* might also destroy *na */
	}
	return 1;
}

void
netmap_dtor(void *data)
{
	struct netmap_priv_d *priv = data;
	int last_instance;

	NMG_LOCK();
	last_instance = netmap_dtor_locked(priv);
	NMG_UNLOCK();
	if (last_instance) {
		bzero(priv, sizeof(*priv));	/* for safety */
		free(priv, M_DEVBUF);
	}
}


#ifdef __FreeBSD__

/*
 * In order to track whether pages are still mapped, we hook into
 * the standard cdev_pager and intercept the constructor and
 * destructor.
 */

struct netmap_vm_handle_t {
	struct cdev 		*dev;
	struct netmap_priv_d	*priv;
};

static int
netmap_dev_pager_ctor(void *handle, vm_ooffset_t size, vm_prot_t prot,
    vm_ooffset_t foff, struct ucred *cred, u_short *color)
{
	struct netmap_vm_handle_t *vmh = handle;
	D("handle %p size %jd prot %d foff %jd",
		handle, (intmax_t)size, prot, (intmax_t)foff);
	dev_ref(vmh->dev);	
	return 0;	
}


static void
netmap_dev_pager_dtor(void *handle)
{
	struct netmap_vm_handle_t *vmh = handle;
	struct cdev *dev = vmh->dev;
	struct netmap_priv_d *priv = vmh->priv;
	D("handle %p", handle);
	netmap_dtor(priv);
	free(vmh, M_DEVBUF);
	dev_rel(dev);
}

static int
netmap_dev_pager_fault(vm_object_t object, vm_ooffset_t offset,
	int prot, vm_page_t *mres)
{
	struct netmap_vm_handle_t *vmh = object->handle;
	struct netmap_priv_d *priv = vmh->priv;
	vm_paddr_t paddr;
	vm_page_t page;
	vm_memattr_t memattr;
	vm_pindex_t pidx;

	ND("object %p offset %jd prot %d mres %p",
			object, (intmax_t)offset, prot, mres);
	memattr = object->memattr;
	pidx = OFF_TO_IDX(offset);
	paddr = netmap_mem_ofstophys(priv->np_mref, offset);
	if (paddr == 0)
		return VM_PAGER_FAIL;

	if (((*mres)->flags & PG_FICTITIOUS) != 0) {
		/*
		 * If the passed in result page is a fake page, update it with
		 * the new physical address.
		 */
		page = *mres;
		vm_page_updatefake(page, paddr, memattr);
	} else {
		/*
		 * Replace the passed in reqpage page with our own fake page and
		 * free up the all of the original pages.
		 */
#ifndef VM_OBJECT_WUNLOCK	/* FreeBSD < 10.x */
#define VM_OBJECT_WUNLOCK VM_OBJECT_UNLOCK
#define VM_OBJECT_WLOCK	VM_OBJECT_LOCK
#endif /* VM_OBJECT_WUNLOCK */

		VM_OBJECT_WUNLOCK(object);
		page = vm_page_getfake(paddr, memattr);
		VM_OBJECT_WLOCK(object);
		vm_page_lock(*mres);
		vm_page_free(*mres);
		vm_page_unlock(*mres);
		*mres = page;
		vm_page_insert(page, object, pidx);
	}
	page->valid = VM_PAGE_BITS_ALL;
	return (VM_PAGER_OK);
}


static struct cdev_pager_ops netmap_cdev_pager_ops = {
        .cdev_pg_ctor = netmap_dev_pager_ctor,
        .cdev_pg_dtor = netmap_dev_pager_dtor,
        .cdev_pg_fault = netmap_dev_pager_fault,
};


static int
netmap_mmap_single(struct cdev *cdev, vm_ooffset_t *foff,
	vm_size_t objsize,  vm_object_t *objp, int prot)
{
	int error;
	struct netmap_vm_handle_t *vmh;
	struct netmap_priv_d *priv;
	vm_object_t obj;

	D("cdev %p foff %jd size %jd objp %p prot %d", cdev,
	    (intmax_t )*foff, (intmax_t )objsize, objp, prot);
	
	vmh = malloc(sizeof(struct netmap_vm_handle_t), M_DEVBUF,
			      M_NOWAIT | M_ZERO);
	if (vmh == NULL)
		return ENOMEM;
	vmh->dev = cdev;

	NMG_LOCK();
	error = devfs_get_cdevpriv((void**)&priv);
	if (error)
		goto err_unlock;
	vmh->priv = priv;
	priv->np_refcount++;
	NMG_UNLOCK();

	error = netmap_get_memory(priv);
	if (error)
		goto err_deref;

	obj = cdev_pager_allocate(vmh, OBJT_DEVICE, 
		&netmap_cdev_pager_ops, objsize, prot,
		*foff, NULL);
	if (obj == NULL) {
		D("cdev_pager_allocate failed");
		error = EINVAL;
		goto err_deref;
	}
		
	*objp = obj;
	return 0;

err_deref:
	NMG_LOCK();
	priv->np_refcount--;
err_unlock:
	NMG_UNLOCK();
// err:
	free(vmh, M_DEVBUF);
	return error;
}


// XXX can we remove this ?
static int
netmap_close(struct cdev *dev, int fflag, int devtype, struct thread *td)
{
	if (netmap_verbose)
		D("dev %p fflag 0x%x devtype %d td %p",
			dev, fflag, devtype, td);
	return 0;
}


static int
netmap_open(struct cdev *dev, int oflags, int devtype, struct thread *td)
{
	struct netmap_priv_d *priv;
	int error;

	(void)dev;
	(void)oflags;
	(void)devtype;
	(void)td;

	// XXX wait or nowait ?
	priv = malloc(sizeof(struct netmap_priv_d), M_DEVBUF,
			      M_NOWAIT | M_ZERO);
	if (priv == NULL)
		return ENOMEM;

	error = devfs_set_cdevpriv(priv, netmap_dtor);
	if (error)
	        return error;

	priv->np_refcount = 1;

	return 0;
}
#endif /* __FreeBSD__ */


/*
 * Handlers for synchronization of the queues from/to the host.
 * Netmap has two operating modes:
 * - in the default mode, the rings connected to the host stack are
 *   just another ring pair managed by userspace;
 * - in transparent mode (XXX to be defined) incoming packets
 *   (from the host or the NIC) are marked as NS_FORWARD upon
 *   arrival, and the user application has a chance to reset the
 *   flag for packets that should be dropped.
 *   On the RXSYNC or poll(), packets in RX rings between
 *   kring->nr_kcur and ring->cur with NS_FORWARD still set are moved
 *   to the other side.
 * The transfer NIC --> host is relatively easy, just encapsulate
 * into mbufs and we are done. The host --> NIC side is slightly
 * harder because there might not be room in the tx ring so it
 * might take a while before releasing the buffer.
 */


/*
 * pass a chain of buffers to the host stack as coming from 'dst'
 */
static void
netmap_send_up(struct ifnet *dst, struct mbuf *head)
{
	struct mbuf *m;

	/* send packets up, outside the lock */
	while ((m = head) != NULL) {
		head = head->m_nextpkt;
		m->m_nextpkt = NULL;
		if (netmap_verbose & NM_VERB_HOST)
			D("sending up pkt %p size %d", m, MBUF_LEN(m));
		NM_SEND_UP(dst, m);
	}
}

struct mbq {
	struct mbuf *head;
	struct mbuf *tail;
	int count;
};


/*
 * put a copy of the buffers marked NS_FORWARD into an mbuf chain.
 * Run from hwcur to cur - reserved
 */
static void
netmap_grab_packets(struct netmap_kring *kring, struct mbq *q, int force)
{
	/* Take packets from hwcur to cur-reserved and pass them up.
	 * In case of no buffers we give up. At the end of the loop,
	 * the queue is drained in all cases.
	 * XXX handle reserved
	 */
	u_int lim = kring->nkr_num_slots - 1;
	struct mbuf *m, *tail = q->tail;
	u_int k = kring->ring->cur, n = kring->ring->reserved;
	struct netmap_mem_d *nmd = kring->na->nm_mem;

	/* compute the final position, ring->cur - ring->reserved */
	if (n > 0) {
		if (k < n)
			k += kring->nkr_num_slots;
		k += n;
	}
	for (n = kring->nr_hwcur; n != k;) {
		struct netmap_slot *slot = &kring->ring->slot[n];

		n = nm_next(n, lim);
		if ((slot->flags & NS_FORWARD) == 0 && !force)
			continue;
		if (slot->len < 14 || slot->len > NETMAP_BDG_BUF_SIZE(nmd)) {
			D("bad pkt at %d len %d", n, slot->len);
			continue;
		}
		slot->flags &= ~NS_FORWARD; // XXX needed ?
		/* XXX adapt to the case of a multisegment packet */
		m = m_devget(BDG_NMB(nmd, slot), slot->len, 0, kring->na->ifp, NULL);

		if (m == NULL)
			break;
		if (tail)
			tail->m_nextpkt = m;
		else
			q->head = m;
		tail = m;
		q->count++;
		m->m_nextpkt = NULL;
	}
	q->tail = tail;
}


/*
 * The host ring has packets from nr_hwcur to (cur - reserved)
 * to be sent down to the NIC.
 * We need to use the queue lock on the source (host RX ring)
 * to protect against netmap_transmit.
 * If the user is well behaved we do not need to acquire locks
 * on the destination(s),
 * so we only need to make sure that there are no panics because
 * of user errors.
 * XXX verify
 *
 * We scan the tx rings, which have just been
 * flushed so nr_hwcur == cur. Pushing packets down means
 * increment cur and decrement avail.
 * XXX to be verified
 */
static void
netmap_sw_to_nic(struct netmap_adapter *na)
{
	struct netmap_kring *kring = &na->rx_rings[na->num_rx_rings];
	struct netmap_kring *k1 = &na->tx_rings[0];
	u_int i, howmany, src_lim, dst_lim;

	/* XXX we should also check that the carrier is on */
	if (kring->nkr_stopped)
		return;

	mtx_lock(&kring->q_lock);

	if (kring->nkr_stopped)
		goto out;

	howmany = kring->nr_hwavail;	/* XXX otherwise cur - reserved - nr_hwcur */

	src_lim = kring->nkr_num_slots - 1;
	for (i = 0; howmany > 0 && i < na->num_tx_rings; i++, k1++) {
		ND("%d packets left to ring %d (space %d)", howmany, i, k1->nr_hwavail);
		dst_lim = k1->nkr_num_slots - 1;
		while (howmany > 0 && k1->ring->avail > 0) {
			struct netmap_slot *src, *dst, tmp;
			src = &kring->ring->slot[kring->nr_hwcur];
			dst = &k1->ring->slot[k1->ring->cur];
			tmp = *src;
			src->buf_idx = dst->buf_idx;
			src->flags = NS_BUF_CHANGED;

			dst->buf_idx = tmp.buf_idx;
			dst->len = tmp.len;
			dst->flags = NS_BUF_CHANGED;
			ND("out len %d buf %d from %d to %d",
				dst->len, dst->buf_idx,
				kring->nr_hwcur, k1->ring->cur);

			kring->nr_hwcur = nm_next(kring->nr_hwcur, src_lim);
			howmany--;
			kring->nr_hwavail--;
			k1->ring->cur = nm_next(k1->ring->cur, dst_lim);
			k1->ring->avail--;
		}
		kring->ring->cur = kring->nr_hwcur; // XXX
		k1++; // XXX why?
	}
out:
	mtx_unlock(&kring->q_lock);
}


/*
 * netmap_txsync_to_host() passes packets up. We are called from a
 * system call in user process context, and the only contention
 * can be among multiple user threads erroneously calling
 * this routine concurrently.
 */
static void
netmap_txsync_to_host(struct netmap_adapter *na)
{
	struct netmap_kring *kring = &na->tx_rings[na->num_tx_rings];
	struct netmap_ring *ring = kring->ring;
	u_int k, lim = kring->nkr_num_slots - 1;
	struct mbq q = { NULL, NULL, 0 };

	if (nm_kr_tryget(kring)) {
		D("ring %p busy (user error)", kring);
		return;
	}
	k = ring->cur;
	if (k > lim) {
		D("invalid ring index in stack TX kring %p", kring);
		netmap_ring_reinit(kring);
		nm_kr_put(kring);
		return;
	}

	/* Take packets from hwcur to cur and pass them up.
	 * In case of no buffers we give up. At the end of the loop,
	 * the queue is drained in all cases.
	 */
	netmap_grab_packets(kring, &q, 1);
	kring->nr_hwcur = k;
	kring->nr_hwavail = ring->avail = lim;

	nm_kr_put(kring);
	netmap_send_up(na->ifp, q.head);
}


/*
 * This is the 'txsync' handler to send from a software ring to the
 * host stack.
 */
/* SWNA(ifp)->txrings[0] is always NA(ifp)->txrings[NA(ifp)->num_txrings] */
static int
netmap_bdg_to_host(struct ifnet *ifp, u_int ring_nr, int flags)
{
	(void)ring_nr;
	(void)flags;
	if (netmap_verbose > 255)
		RD(5, "sync to host %s ring %d", ifp->if_xname, ring_nr);
	netmap_txsync_to_host(NA(ifp));
	return 0;
}


/*
 * rxsync backend for packets coming from the host stack.
 * They have been put in the queue by netmap_transmit() so we
 * need to protect access to the kring using a lock.
 *
 * This routine also does the selrecord if called from the poll handler
 * (we know because td != NULL).
 *
 * NOTE: on linux, selrecord() is defined as a macro and uses pwait
 *     as an additional hidden argument.
 */
static void
netmap_rxsync_from_host(struct netmap_adapter *na, struct thread *td, void *pwait)
{
	struct netmap_kring *kring = &na->rx_rings[na->num_rx_rings];
	struct netmap_ring *ring = kring->ring;
	u_int j, n, lim = kring->nkr_num_slots;
	u_int k = ring->cur, resvd = ring->reserved;

	(void)pwait;	/* disable unused warnings */

	if (kring->nkr_stopped) /* check a first time without lock */
		return;

	/* XXX as an optimization we could reuse na->core_lock */
	mtx_lock(&kring->q_lock);

	if (kring->nkr_stopped)  /* check again with lock held */
		goto unlock_out;

	if (k >= lim) {
		netmap_ring_reinit(kring);
		goto unlock_out;
	}
	/* new packets are already set in nr_hwavail */
	/* skip past packets that userspace has released */
	j = kring->nr_hwcur;
	if (resvd > 0) {
		if (resvd + ring->avail >= lim + 1) {
			D("XXX invalid reserve/avail %d %d", resvd, ring->avail);
			ring->reserved = resvd = 0; // XXX panic...
		}
		k = (k >= resvd) ? k - resvd : k + lim - resvd;
        }
	if (j != k) {
		n = k >= j ? k - j : k + lim - j;
		kring->nr_hwavail -= n;
		kring->nr_hwcur = k;
	}
	k = ring->avail = kring->nr_hwavail - resvd;
	if (k == 0 && td)
		selrecord(td, &kring->si);
	if (k && (netmap_verbose & NM_VERB_HOST))
		D("%d pkts from stack", k);
unlock_out:

	mtx_unlock(&kring->q_lock);
}


/*
 * MUST BE CALLED UNDER NMG_LOCK()
 *
 * get a refcounted reference to an interface.
 * This is always called in the execution of an ioctl().
 *
 * Return ENXIO if the interface does not exist, EINVAL if netmap
 * is not supported by the interface.
 * If successful, hold a reference.
 *
 * When the NIC is attached to a bridge, reference is managed
 * at na->na_bdg_refcount using ADD/DROP_BDG_REF() as well as
 * virtual ports.  Hence, on the final DROP_BDG_REF(), the NIC
 * is detached from the bridge, then ifp's refcount is dropped (this
 * is equivalent to that ifp is destroyed in case of virtual ports.
 *
 * This function uses if_rele() when we want to prevent the NIC from
 * being detached from the bridge in error handling.  But once refcount
 * is acquired by this function, it must be released using nm_if_rele().
 */
static int
get_ifp(struct nmreq *nmr, struct ifnet **ifp, int create)
{
	const char *name = nmr->nr_name;
	int namelen = strlen(name);
	struct ifnet *iter = NULL;

	/* first try to see if this is a bridge port. */
	struct nm_bridge *b;
	struct netmap_adapter *na;
	int i, j, cand = -1, cand2 = -1;
	int needed;

	NMG_LOCK_ASSERT();
	*ifp = NULL;	/* default */
	if (strncmp(name, NM_NAME, sizeof(NM_NAME) - 1)) {
		goto no_bridge_port;  /* no VALE prefix */
	}

	b = nm_find_bridge(name, create);
	if (b == NULL) {
		D("no bridges available for '%s'", name);
		return (ENXIO);
	}

	/* Now we are sure that name starts with the bridge's name,
	 * lookup the port in the bridge. We need to scan the entire
	 * list. It is not important to hold a WLOCK on the bridge
	 * during the search because NMG_LOCK already guarantees
	 * that there are no other possible writers.
	 */

	/* lookup in the local list of ports */
	for (j = 0; j < b->bdg_active_ports; j++) {
		i = b->bdg_port_index[j];
		na = b->bdg_ports[i];
		// KASSERT(na != NULL);
		iter = na->ifp;
		/* XXX make sure the name only contains one : */
		if (!strcmp(iter->if_xname, name) /* virtual port */ ||
		    (namelen > b->bdg_namelen && !strcmp(iter->if_xname,
		    name + b->bdg_namelen + 1)) /* NIC */) {
			ADD_BDG_REF(iter);
			ND("found existing if %s refs %d", name,
				NA(iter)->na_bdg_refcount);
			*ifp = iter;
			/* we are done, this is surely netmap capable */
			return 0;
		}
	}
	/* not found, should we create it? */
	if (!create)
		return ENXIO;
	/* yes we should, see if we have space to attach entries */
	needed = 2; /* in some cases we only need 1 */
	if (b->bdg_active_ports + needed >= NM_BDG_MAXPORTS) {
		D("bridge full %d, cannot create new port", b->bdg_active_ports);
		return EINVAL;
	}
	/* record the next two ports available, but do not allocate yet */
	cand = b->bdg_port_index[b->bdg_active_ports];
	cand2 = b->bdg_port_index[b->bdg_active_ports + 1];
	ND("+++ bridge %s port %s used %d avail %d %d",
		b->bdg_basename, name, b->bdg_active_ports, cand, cand2);

	/*
	 * try see if there is a matching NIC with this name
	 * (after the bridge's name)
	 */
	iter = ifunit_ref(name + b->bdg_namelen + 1);
	if (!iter) { /* this is a virtual port */
		/* Create a temporary NA with arguments, then
		 * bdg_netmap_attach() will allocate the real one
		 * and attach it to the ifp
		 */
		struct netmap_adapter tmp_na;
		int error;

		if (nmr->nr_cmd) {
			/* nr_cmd must be 0 for a virtual port */
			return EINVAL;
		}
		bzero(&tmp_na, sizeof(tmp_na));
		/* bound checking */
		tmp_na.num_tx_rings = nmr->nr_tx_rings;
		nm_bound_var(&tmp_na.num_tx_rings, 1, 1, NM_BDG_MAXRINGS, NULL);
		nmr->nr_tx_rings = tmp_na.num_tx_rings; // write back
		tmp_na.num_rx_rings = nmr->nr_rx_rings;
		nm_bound_var(&tmp_na.num_rx_rings, 1, 1, NM_BDG_MAXRINGS, NULL);
		nmr->nr_rx_rings = tmp_na.num_rx_rings; // write back
		nm_bound_var(&nmr->nr_tx_slots, NM_BRIDGE_RINGSIZE,
				1, NM_BDG_MAXSLOTS, NULL);
		tmp_na.num_tx_desc = nmr->nr_tx_slots;
		nm_bound_var(&nmr->nr_rx_slots, NM_BRIDGE_RINGSIZE,
				1, NM_BDG_MAXSLOTS, NULL);
		tmp_na.num_rx_desc = nmr->nr_rx_slots;

	 	/* create a struct ifnet for the new port.
		 * need M_NOWAIT as we are under nma_lock
		 */
		iter = malloc(sizeof(*iter), M_DEVBUF, M_NOWAIT | M_ZERO);
		if (!iter)
			return ENOMEM;

		strcpy(iter->if_xname, name);
		tmp_na.ifp = iter;
		/* bdg_netmap_attach creates a struct netmap_adapter */
		error = bdg_netmap_attach(&tmp_na);
		if (error) {
			D("error %d", error);
			free(iter, M_DEVBUF);
			return error;
		}
		cand2 = -1;	/* only need one port */
	} else if (NETMAP_CAPABLE(iter)) { /* this is a NIC */
		/* make sure the NIC is not already in use */
		if (NETMAP_OWNED_BY_ANY(iter)) {
			D("NIC %s busy, cannot attach to bridge",
				iter->if_xname);
			if_rele(iter); /* don't detach from bridge */
			return EINVAL;
		}
		if (nmr->nr_arg1 != NETMAP_BDG_HOST)
			cand2 = -1; /* only need one port */
	} else { /* not a netmap-capable NIC */
		if_rele(iter); /* don't detach from bridge */
		return EINVAL;
	}
	na = NA(iter);

	BDG_WLOCK(b);
	na->bdg_port = cand;
	ND("NIC  %p to bridge port %d", NA(iter), cand);
	/* bind the port to the bridge (virtual ports are not active) */
	b->bdg_ports[cand] = na;
	na->na_bdg = b;
	b->bdg_active_ports++;
	if (cand2 >= 0) {
		/* also bind the host stack to the bridge */
		b->bdg_ports[cand2] = SWNA(iter);
		SWNA(iter)->bdg_port = cand2;
		SWNA(iter)->na_bdg = b;
		b->bdg_active_ports++;
		ND("host %p to bridge port %d", SWNA(iter), cand2);
	}
	ADD_BDG_REF(iter);	// XXX one or two ?
	ND("if %s refs %d", name, NA(iter)->na_bdg_refcount);
	BDG_WUNLOCK(b);
	*ifp = iter;
	return 0;

no_bridge_port:
	*ifp = iter;
	if (! *ifp)
		*ifp = ifunit_ref(name);
	if (*ifp == NULL)
		return (ENXIO);

#ifdef linux
        i = netmap_admode;  /* Take a snapshot. */
        if ((!NETMAP_CAPABLE(*ifp) && (i == NETMAP_ADMODE_BEST ||
                                       i == NETMAP_ADMODE_GENERIC))
            || (NETMAP_CAPABLE(*ifp) && !nma_is_generic(NA(*ifp)) &&
                                        i == NETMAP_ADMODE_GENERIC)) {
        	int error = 0;
        	struct netmap_adapter *prev_na;

                prev_na = NA(*ifp);  /* Previously used netmap adapter (can be NULL). */
                /* We create a generic netmap adapter (which doesn't require
                   driver support), when the interface is not netmap capable (and we are
                   not forbidden to use the generic adapter), or when
                   we explicitely want to use the generic adapter. */
                error = generic_netmap_attach(*ifp);
                if (error) {
                        nm_if_rele(*ifp);
                        return error;
                }
                na = NA(*ifp);
                na->prev = prev_na; /* Store the previously used netmap_adapter. */
                D("Created generic NA %p (prev %p)", na, na->prev);
        }
#endif  /* !linux */

	if (NETMAP_CAPABLE(*ifp)) {
		/* Users cannot use the NIC attached to a bridge directly */
		if (NETMAP_OWNED_BY_KERN(*ifp)) {
			if_rele(*ifp); /* don't detach from bridge */
			return EINVAL;
		} else
			return 0;	/* valid pointer, we hold the refcount */
	}
        nm_if_rele(*ifp);
        return EINVAL;  /* Not NETMAP capable and we require a native adapter. */
}


/*
 * Error routine called when txsync/rxsync detects an error.
 * Can't do much more than resetting cur = hwcur, avail = hwavail.
 * Return 1 on reinit.
 *
 * This routine is only called by the upper half of the kernel.
 * It only reads hwcur (which is changed only by the upper half, too)
 * and hwavail (which may be changed by the lower half, but only on
 * a tx ring and only to increase it, so any error will be recovered
 * on the next call). For the above, we don't strictly need to call
 * it under lock.
 */
int
netmap_ring_reinit(struct netmap_kring *kring)
{
	struct netmap_ring *ring = kring->ring;
	u_int i, lim = kring->nkr_num_slots - 1;
	int errors = 0;

	// XXX KASSERT nm_kr_tryget
	RD(10, "called for %s", kring->na->ifp->if_xname);
	if (ring->cur > lim)
		errors++;
	for (i = 0; i <= lim; i++) {
		u_int idx = ring->slot[i].buf_idx;
		u_int len = ring->slot[i].len;
		if (idx < 2 || idx >= netmap_total_buffers) {
			if (!errors++)
				D("bad buffer at slot %d idx %d len %d ", i, idx, len);
			ring->slot[i].buf_idx = 0;
			ring->slot[i].len = 0;
		} else if (len > NETMAP_BDG_BUF_SIZE(kring->na->nm_mem)) {
			ring->slot[i].len = 0;
			if (!errors++)
				D("bad len %d at slot %d idx %d",
					len, i, idx);
		}
	}
	if (errors) {
		int pos = kring - kring->na->tx_rings;
		int n = kring->na->num_tx_rings + 1;

		RD(10, "total %d errors", errors);
		errors++;
		RD(10, "%s %s[%d] reinit, cur %d -> %d avail %d -> %d",
			kring->na->ifp->if_xname,
			pos < n ?  "TX" : "RX", pos < n ? pos : pos - n,
			ring->cur, kring->nr_hwcur,
			ring->avail, kring->nr_hwavail);
		ring->cur = kring->nr_hwcur;
		ring->avail = kring->nr_hwavail;
	}
	return (errors ? 1 : 0);
}


/*
 * Set the ring ID. For devices with a single queue, a request
 * for all rings is the same as a single ring.
 */
static int
netmap_set_ringid(struct netmap_priv_d *priv, u_int ringid)
{
	struct ifnet *ifp = priv->np_ifp;
	struct netmap_adapter *na = NA(ifp);
	u_int i = ringid & NETMAP_RING_MASK;
	/* initially (np_qfirst == np_qlast) we don't want to lock */
	u_int lim = na->num_rx_rings;

	if (na->num_tx_rings > lim)
		lim = na->num_tx_rings;
	if ( (ringid & NETMAP_HW_RING) && i >= lim) {
		D("invalid ring id %d", i);
		return (EINVAL);
	}
	priv->np_ringid = ringid;
	if (ringid & NETMAP_SW_RING) {
		priv->np_qfirst = NETMAP_SW_RING;
		priv->np_qlast = 0;
	} else if (ringid & NETMAP_HW_RING) {
		priv->np_qfirst = i;
		priv->np_qlast = i + 1;
	} else {
		priv->np_qfirst = 0;
		priv->np_qlast = NETMAP_HW_RING ;
	}
	priv->np_txpoll = (ringid & NETMAP_NO_TX_POLL) ? 0 : 1;
    if (netmap_verbose) {
	if (ringid & NETMAP_SW_RING)
		D("ringid %s set to SW RING", ifp->if_xname);
	else if (ringid & NETMAP_HW_RING)
		D("ringid %s set to HW RING %d", ifp->if_xname,
			priv->np_qfirst);
	else
		D("ringid %s set to all %d HW RINGS", ifp->if_xname, lim);
    }
	return 0;
}


/*
 * possibly move the interface to netmap-mode.
 * If success it returns a pointer to netmap_if, otherwise NULL.
 * This must be called with NMG_LOCK held.
 */
static struct netmap_if *
netmap_do_regif(struct netmap_priv_d *priv, struct ifnet *ifp,
	uint16_t ringid, int *err)
{
	struct netmap_adapter *na = NA(ifp);
	struct netmap_if *nifp = NULL;
	int error, need_mem;

	NMG_LOCK_ASSERT();
	/* ring configuration may have changed, fetch from the card */
	netmap_update_config(na);
	priv->np_ifp = ifp;     /* store the reference */
	error = netmap_set_ringid(priv, ringid);
	if (error)
		goto out;
	/* ensure allocators are ready */
	need_mem = !netmap_have_memory_locked(priv);
	if (need_mem) {
		error = netmap_get_memory_locked(priv);
		ND("get_memory returned %d", error);
		if (error)
			goto out;
	}
	nifp = netmap_if_new(ifp->if_xname, na);
	if (nifp == NULL) { /* allocation failed */
		/* we should drop the allocator, but only
		 * if we were the ones who grabbed it
		 */
		if (need_mem)
			netmap_drop_memory_locked(priv);
		error = ENOMEM;
		goto out;
	}
	na->refcount++;
	if (ifp->if_capenable & IFCAP_NETMAP) {
		/* was already set */
	} else {
		u_int i;
		/* Otherwise set the card in netmap mode
		 * and make it use the shared buffers.
		 *
		 * If the interface is attached to a bridge, lock it.
		 */
		if (NETMAP_OWNED_BY_KERN(ifp))
			BDG_WLOCK(NA(ifp)->na_bdg);
		for (i = 0 ; i < na->num_tx_rings + 1; i++)
			mtx_init(&na->tx_rings[i].q_lock, "nm_txq_lock",
			    NULL, MTX_DEF);
		for (i = 0 ; i < na->num_rx_rings + 1; i++) {
			mtx_init(&na->rx_rings[i].q_lock, "nm_rxq_lock",
			    NULL, MTX_DEF);
		}
		if (nma_is_hw(na)) {
			SWNA(ifp)->tx_rings = &na->tx_rings[na->num_tx_rings];
			SWNA(ifp)->rx_rings = &na->rx_rings[na->num_rx_rings];
		}
		/*
		 * do not core lock because the race is harmless here,
		 * there cannot be any traffic to netmap_transmit()
		 */
		error = na->nm_register(ifp, 1); /* mode on */
		// XXX do we need to nm_alloc_bdgfwd() in all cases ?
		if (!error)
			error = nm_alloc_bdgfwd(na);
		if (error) {
			netmap_do_unregif(priv, nifp);
			nifp = NULL;
		}
		if (NETMAP_OWNED_BY_KERN(ifp))
			BDG_WUNLOCK(NA(ifp)->na_bdg);

	}
out:
	*err = error;
	if (nifp != NULL) {
		/*
		 * advertise that the interface is ready bt setting ni_nifp.
		 * The barrier is needed because readers (poll and *SYNC)
		 * check for priv->np_nifp != NULL without locking
		 */
		wmb(); /* make sure previous writes are visible to all CPUs */
		priv->np_nifp = nifp;
	}
	return nifp;
}

/* Process NETMAP_BDG_ATTACH and NETMAP_BDG_DETACH */
static int
nm_bdg_attach(struct nmreq *nmr)
{
	struct ifnet *ifp;
	struct netmap_if *nifp;
	struct netmap_priv_d *npriv;
	int error;

	npriv = malloc(sizeof(*npriv), M_DEVBUF, M_NOWAIT|M_ZERO);
	if (npriv == NULL)
		return ENOMEM;
	NMG_LOCK();
	error = get_ifp(nmr, &ifp, 1 /* create if not exists */);
	if (error) /* no device, or another bridge or user owns the device */
		goto unlock_exit;
	/* get_ifp() sets na_bdg if this is a physical interface
	 * that we can attach to a switch.
	 */
	if (!NETMAP_OWNED_BY_KERN(ifp)) {
		/* got reference to a virtual port or direct access to a NIC.
		 * perhaps specified no bridge prefix or wrong NIC name
		 */
		error = EINVAL;
		goto unref_exit;
	}

	if (NA(ifp)->refcount > 0) { /* already registered */
		error = EBUSY;
		DROP_BDG_REF(ifp);
		goto unlock_exit;
	}

	nifp = netmap_do_regif(npriv, ifp, nmr->nr_ringid, &error);
	if (!nifp) {
		goto unref_exit;
	}

	NA(ifp)->na_kpriv = npriv;
	NMG_UNLOCK();
	ND("registered %s to netmap-mode", ifp->if_xname);
	return 0;

unref_exit:
	nm_if_rele(ifp);
unlock_exit:
	NMG_UNLOCK();
	bzero(npriv, sizeof(*npriv));
	free(npriv, M_DEVBUF);
	return error;
}

static int
nm_bdg_detach(struct nmreq *nmr)
{
	struct ifnet *ifp;
	int error;
	int last_instance;

	NMG_LOCK();
	error = get_ifp(nmr, &ifp, 0 /* don't create */);
	if (error) { /* no device, or another bridge or user owns the device */
		goto unlock_exit;
	}
	/* XXX do we need to check this ? */
	if (!NETMAP_OWNED_BY_KERN(ifp)) {
		/* got reference to a virtual port or direct access to a NIC.
		 * perhaps specified no bridge's prefix or wrong NIC's name
		 */
		error = EINVAL;
		goto unref_exit;
	}

	if (NA(ifp)->refcount == 0) { /* not registered */
		error = EINVAL;
		goto unref_exit;
	}

	DROP_BDG_REF(ifp); /* the one from get_ifp */
	last_instance = netmap_dtor_locked(NA(ifp)->na_kpriv); /* unregister */
	NMG_UNLOCK();
	if (!last_instance) {
		D("--- error, trying to detach an entry with active mmaps");
		error = EINVAL;
	} else {
		struct netmap_priv_d *npriv = NA(ifp)->na_kpriv;
		NA(ifp)->na_kpriv = NULL;

		bzero(npriv, sizeof(*npriv));
		free(npriv, M_DEVBUF);
	}
	return error;

unref_exit:
	nm_if_rele(ifp);
unlock_exit:
	NMG_UNLOCK();
	return error;
}


/* Initialize necessary fields of sw adapter located in right after hw's
 * one.  sw adapter attaches a pair of sw rings of the netmap-mode NIC.
 * It is always activated and deactivated at the same tie with the hw's one.
 * Thus we don't need refcounting on the sw adapter.
 * Regardless of NIC's feature we use separate lock so that anybody can lock
 * me independently from the hw adapter.
 * Make sure nm_register is NULL to be handled as FALSE in nma_is_hw
 */
static void
netmap_attach_sw(struct ifnet *ifp)
{
	struct netmap_adapter *hw_na = NA(ifp);
	struct netmap_adapter *na = SWNA(ifp);

	na->ifp = ifp;
	na->num_rx_rings = na->num_tx_rings = 1;
	na->num_tx_desc = hw_na->num_tx_desc;
	na->num_rx_desc = hw_na->num_rx_desc;
	na->nm_txsync = netmap_bdg_to_host;
	/* we use the same memory allocator as the
	 * the hw adapter */
	na->nm_mem = hw_na->nm_mem;
}


/* exported to kernel callers, e.g. OVS ?
 * Entry point.
 * Called without NMG_LOCK.
 */
int
netmap_bdg_ctl(struct nmreq *nmr, bdg_lookup_fn_t func)
{
	struct nm_bridge *b;
	struct netmap_adapter *na;
	struct ifnet *iter;
	char *name = nmr->nr_name;
	int cmd = nmr->nr_cmd, namelen = strlen(name);
	int error = 0, i, j;

	switch (cmd) {
	case NETMAP_BDG_ATTACH:
		error = nm_bdg_attach(nmr);
		break;

	case NETMAP_BDG_DETACH:
		error = nm_bdg_detach(nmr);
		break;

	case NETMAP_BDG_LIST:
		/* this is used to enumerate bridges and ports */
		if (namelen) { /* look up indexes of bridge and port */
			if (strncmp(name, NM_NAME, strlen(NM_NAME))) {
				error = EINVAL;
				break;
			}
			NMG_LOCK();
			b = nm_find_bridge(name, 0 /* don't create */);
			if (!b) {
				error = ENOENT;
				NMG_UNLOCK();
				break;
			}

			error = ENOENT;
			for (j = 0; j < b->bdg_active_ports; j++) {
				i = b->bdg_port_index[j];
				na = b->bdg_ports[i];
				if (na == NULL) {
					D("---AAAAAAAAARGH-------");
					continue;
				}
				iter = na->ifp;
				/* the former and the latter identify a
				 * virtual port and a NIC, respectively
				 */
				if (!strcmp(iter->if_xname, name) ||
				    (namelen > b->bdg_namelen &&
				    !strcmp(iter->if_xname,
				    name + b->bdg_namelen + 1))) {
					/* bridge index */
					nmr->nr_arg1 = b - nm_bridges;
					nmr->nr_arg2 = i; /* port index */
					error = 0;
					break;
				}
			}
			NMG_UNLOCK();
		} else {
			/* return the first non-empty entry starting from
			 * bridge nr_arg1 and port nr_arg2.
			 *
			 * Users can detect the end of the same bridge by
			 * seeing the new and old value of nr_arg1, and can
			 * detect the end of all the bridge by error != 0
			 */
			i = nmr->nr_arg1;
			j = nmr->nr_arg2;

			NMG_LOCK();
			for (error = ENOENT; i < NM_BRIDGES; i++) {
				b = nm_bridges + i;
				if (j >= b->bdg_active_ports) {
					j = 0; /* following bridges scan from 0 */
					continue;
				}
				nmr->nr_arg1 = i;
				nmr->nr_arg2 = j;
				j = b->bdg_port_index[j];
				na = b->bdg_ports[j];
				iter = na->ifp;
				strncpy(name, iter->if_xname, (size_t)IFNAMSIZ);
				error = 0;
				break;
			}
			NMG_UNLOCK();
		}
		break;

	case NETMAP_BDG_LOOKUP_REG:
		/* register a lookup function to the given bridge.
		 * nmr->nr_name may be just bridge's name (including ':'
		 * if it is not just NM_NAME).
		 */
		if (!func) {
			error = EINVAL;
			break;
		}
		NMG_LOCK();
		b = nm_find_bridge(name, 0 /* don't create */);
		if (!b) {
			error = EINVAL;
		} else {
			b->nm_bdg_lookup = func;
		}
		NMG_UNLOCK();
		break;

	default:
		D("invalid cmd (nmr->nr_cmd) (0x%x)", cmd);
		error = EINVAL;
		break;
	}
	return error;
}


/*
 * ioctl(2) support for the "netmap" device.
 *
 * Following a list of accepted commands:
 * - NIOCGINFO
 * - SIOCGIFADDR	just for convenience
 * - NIOCREGIF
 * - NIOCUNREGIF
 * - NIOCTXSYNC
 * - NIOCRXSYNC
 *
 * Return 0 on success, errno otherwise.
 */
int
netmap_ioctl(struct cdev *dev, u_long cmd, caddr_t data,
	int fflag, struct thread *td)
{
	struct netmap_priv_d *priv = NULL;
	struct ifnet *ifp = NULL;
	struct nmreq *nmr = (struct nmreq *) data;
	struct netmap_adapter *na = NULL;
	int error;
	u_int i, lim;
	struct netmap_if *nifp;
	struct netmap_kring *krings;

	(void)dev;	/* UNUSED */
	(void)fflag;	/* UNUSED */
#ifdef linux
#define devfs_get_cdevpriv(pp)				\
	({ *(struct netmap_priv_d **)pp = ((struct file *)td)->private_data; 	\
		(*pp ? 0 : ENOENT); })

/* devfs_set_cdevpriv cannot fail on linux */
#define devfs_set_cdevpriv(p, fn)				\
	({ ((struct file *)td)->private_data = p; (p ? 0 : EINVAL); })


#define devfs_clear_cdevpriv()	do {				\
		netmap_dtor(priv); ((struct file *)td)->private_data = 0;	\
	} while (0)
#endif /* linux */

	CURVNET_SET(TD_TO_VNET(td));

	error = devfs_get_cdevpriv((void **)&priv);
	if (error) {
		CURVNET_RESTORE();
		/* XXX ENOENT should be impossible, since the priv
		 * is now created in the open */
		return (error == ENOENT ? ENXIO : error);
	}

	nmr->nr_name[sizeof(nmr->nr_name) - 1] = '\0';	/* truncate name */
	switch (cmd) {
	case NIOCGINFO:		/* return capabilities etc */
		if (nmr->nr_version != NETMAP_API) {
#ifdef TEST_STUFF
			/* some test code for locks etc */
			if (nmr->nr_version == 666) {
				error = nm_test(nmr);
				break;
			}
#endif /* TEST_STUFF */
			D("API mismatch got %d have %d",
				nmr->nr_version, NETMAP_API);
			nmr->nr_version = NETMAP_API;
			error = EINVAL;
			break;
		}
		if (nmr->nr_cmd == NETMAP_BDG_LIST) {
			error = netmap_bdg_ctl(nmr, NULL);
			break;
		}

		NMG_LOCK();
		do {
			/* memsize is always valid */
			struct netmap_mem_d *nmd = &nm_mem;
			u_int memflags;

			if (nmr->nr_name[0] != '\0') {
				/* get a refcount */
				error = get_ifp(nmr, &ifp, 1 /* create */);
				if (error)
					break;
				na = NA(ifp);  /* retrieve the netmap adapter */
				nmd = na->nm_mem; /* and its memory allocator */
			}
			
			error = netmap_mem_get_info(nmd, &nmr->nr_memsize, &memflags);
			if (error)
				break;
			if (na == NULL) /* only memory info */
				break;
			nmr->nr_offset = 0;
			nmr->nr_rx_slots = nmr->nr_tx_slots = 0;
			netmap_update_config(na);
			nmr->nr_rx_rings = na->num_rx_rings;
			nmr->nr_tx_rings = na->num_tx_rings;
			nmr->nr_rx_slots = na->num_rx_desc;
			nmr->nr_tx_slots = na->num_tx_desc;
			if (memflags & NETMAP_MEM_PRIVATE)
				nmr->nr_ringid |= NETMAP_PRIV_MEM;
		} while (0);
		if (ifp)
			nm_if_rele(ifp);	/* return the refcount */
		NMG_UNLOCK();
		break;

	case NIOCREGIF:
		if (nmr->nr_version != NETMAP_API) {
			nmr->nr_version = NETMAP_API;
			error = EINVAL;
			break;
		}
		/* possibly attach/detach NIC and VALE switch */
		i = nmr->nr_cmd;
		if (i == NETMAP_BDG_ATTACH || i == NETMAP_BDG_DETACH) {
			error = netmap_bdg_ctl(nmr, NULL);
			break;
		} else if (i != 0) {
			D("nr_cmd must be 0 not %d", i);
			error = EINVAL;
			break;
		}

		/* protect access to priv from concurrent NIOCREGIF */
		NMG_LOCK();
		do {
			u_int memflags;

			if (priv->np_ifp != NULL) {	/* thread already registered */
				error = netmap_set_ringid(priv, nmr->nr_ringid);
				break;
			}
			/* find the interface and a reference */
			error = get_ifp(nmr, &ifp, 1 /* create */); /* keep reference */
			if (error)
				break;
			if (NETMAP_OWNED_BY_KERN(ifp)) {
				nm_if_rele(ifp);
				error = EBUSY;
				break;
			}
			nifp = netmap_do_regif(priv, ifp, nmr->nr_ringid, &error);
			if (!nifp) {    /* reg. failed, release priv and ref */
				nm_if_rele(ifp);        /* return the refcount */
				priv->np_ifp = NULL;
				priv->np_nifp = NULL;
				break;
			}

			/* return the offset of the netmap_if object */
			na = NA(ifp); /* retrieve netmap adapter */
			nmr->nr_rx_rings = na->num_rx_rings;
			nmr->nr_tx_rings = na->num_tx_rings;
			nmr->nr_rx_slots = na->num_rx_desc;
			nmr->nr_tx_slots = na->num_tx_desc;
			error = netmap_mem_get_info(na->nm_mem, &nmr->nr_memsize, &memflags);
			if (error) {
				nm_if_rele(ifp);
				break;
			}
			if (memflags & NETMAP_MEM_PRIVATE) {
				nmr->nr_ringid |= NETMAP_PRIV_MEM;
				*(uint32_t *)(uintptr_t)&nifp->ni_flags |= NI_PRIV_MEM;
			}
			nmr->nr_offset = netmap_mem_if_offset(na->nm_mem, nifp);
		} while (0);
		NMG_UNLOCK();
		break;

	case NIOCUNREGIF:
		// XXX we have no data here ?
		D("deprecated, data is %p", nmr);
		error = EINVAL;
		break;

	case NIOCTXSYNC:
	case NIOCRXSYNC:
		nifp = priv->np_nifp;

		if (nifp == NULL) {
			error = ENXIO;
			break;
		}
		rmb(); /* make sure following reads are not from cache */

		ifp = priv->np_ifp;	/* we have a reference */

		if (ifp == NULL) {
			D("Internal error: nifp != NULL && ifp == NULL");
			error = ENXIO;
			break;
		}

		na = NA(ifp); /* retrieve netmap adapter */
		if (priv->np_qfirst == NETMAP_SW_RING) { /* host rings */
			if (cmd == NIOCTXSYNC)
				netmap_txsync_to_host(na);
			else
				netmap_rxsync_from_host(na, NULL, NULL);
			break;
		}
		/* find the last ring to scan */
		lim = priv->np_qlast;
		if (lim == NETMAP_HW_RING)
			lim = (cmd == NIOCTXSYNC) ?
			    na->num_tx_rings : na->num_rx_rings;

		krings = (cmd == NIOCTXSYNC) ? na->tx_rings : na->rx_rings;
		for (i = priv->np_qfirst; i < lim; i++) {
			struct netmap_kring *kring = krings + i;
			if (nm_kr_tryget(kring)) {
				error = EBUSY;
				goto out;
			}
			if (cmd == NIOCTXSYNC) {
				if (netmap_verbose & NM_VERB_TXSYNC)
					D("pre txsync ring %d cur %d hwcur %d",
					    i, kring->ring->cur,
					    kring->nr_hwcur);
				na->nm_txsync(ifp, i, NAF_FORCE_RECLAIM);
				if (netmap_verbose & NM_VERB_TXSYNC)
					D("post txsync ring %d cur %d hwcur %d",
					    i, kring->ring->cur,
					    kring->nr_hwcur);
			} else {
				na->nm_rxsync(ifp, i, NAF_FORCE_READ);
				microtime(&na->rx_rings[i].ring->ts);
			}
			nm_kr_put(kring);
		}

		break;

#ifdef __FreeBSD__
	case BIOCIMMEDIATE:
	case BIOCGHDRCMPLT:
	case BIOCSHDRCMPLT:
	case BIOCSSEESENT:
		D("ignore BIOCIMMEDIATE/BIOCSHDRCMPLT/BIOCSHDRCMPLT/BIOCSSEESENT");
		break;

	default:	/* allow device-specific ioctls */
	    {
		struct socket so;

		bzero(&so, sizeof(so));
		NMG_LOCK();
		error = get_ifp(nmr, &ifp, 0 /* don't create */); /* keep reference */
		if (error) {
			NMG_UNLOCK();
			break;
		}
		so.so_vnet = ifp->if_vnet;
		// so->so_proto not null.
		error = ifioctl(&so, cmd, data, td);
		nm_if_rele(ifp);
		NMG_UNLOCK();
		break;
	    }

#else /* linux */
	default:
		error = EOPNOTSUPP;
#endif /* linux */
	}
out:

	CURVNET_RESTORE();
	return (error);
}


/*
 * select(2) and poll(2) handlers for the "netmap" device.
 *
 * Can be called for one or more queues.
 * Return true the event mask corresponding to ready events.
 * If there are no ready events, do a selrecord on either individual
 * selinfo or on the global one.
 * Device-dependent parts (locking and sync of tx/rx rings)
 * are done through callbacks.
 *
 * On linux, arguments are really pwait, the poll table, and 'td' is struct file *
 * The first one is remapped to pwait as selrecord() uses the name as an
 * hidden argument.
 */
int
netmap_poll(struct cdev *dev, int events, struct thread *td)
{
	struct netmap_priv_d *priv = NULL;
	struct netmap_adapter *na;
	struct ifnet *ifp;
	struct netmap_kring *kring;
	u_int i, check_all_tx, check_all_rx, want_tx, want_rx, revents = 0;
	u_int lim_tx, lim_rx, host_forwarded = 0;
	struct mbq q = { NULL, NULL, 0 };
	void *pwait = dev;	/* linux compatibility */

		int retry_tx = 1;

	(void)pwait;

	if (devfs_get_cdevpriv((void **)&priv) != 0 || priv == NULL)
		return POLLERR;

	if (priv->np_nifp == NULL) {
		D("No if registered");
		return POLLERR;
	}
	rmb(); /* make sure following reads are not from cache */

	ifp = priv->np_ifp;
	// XXX check for deleting() ?
	if ( (ifp->if_capenable & IFCAP_NETMAP) == 0)
		return POLLERR;

	if (netmap_verbose & 0x8000)
		D("device %s events 0x%x", ifp->if_xname, events);
	want_tx = events & (POLLOUT | POLLWRNORM);
	want_rx = events & (POLLIN | POLLRDNORM);

	na = NA(ifp); /* retrieve netmap adapter */

	lim_tx = na->num_tx_rings;
	lim_rx = na->num_rx_rings;

	if (priv->np_qfirst == NETMAP_SW_RING) {
		/* handle the host stack ring */
		if (priv->np_txpoll || want_tx) {
			/* push any packets up, then we are always ready */
			netmap_txsync_to_host(na);
			revents |= want_tx;
		}
		if (want_rx) {
			kring = &na->rx_rings[lim_rx];
			if (kring->ring->avail == 0)
				netmap_rxsync_from_host(na, td, dev);
			if (kring->ring->avail > 0) {
				revents |= want_rx;
			}
		}
		return (revents);
	}

	/* if we are in transparent mode, check also the host rx ring */
	kring = &na->rx_rings[lim_rx];
	if ( (priv->np_qlast == NETMAP_HW_RING) // XXX check_all
			&& want_rx
			&& (netmap_fwd || kring->ring->flags & NR_FORWARD) ) {
		if (kring->ring->avail == 0)
			netmap_rxsync_from_host(na, td, dev);
		if (kring->ring->avail > 0)
			revents |= want_rx;
	}

	/*
	 * check_all is set if the card has more than one queue AND
	 * the client is polling all of them. If true, we sleep on
	 * the "global" selinfo, otherwise we sleep on individual selinfo
	 * (FreeBSD only allows two selinfo's per file descriptor).
	 * The interrupt routine in the driver wake one or the other
	 * (or both) depending on which clients are active.
	 *
	 * rxsync() is only called if we run out of buffers on a POLLIN.
	 * txsync() is called if we run out of buffers on POLLOUT, or
	 * there are pending packets to send. The latter can be disabled
	 * passing NETMAP_NO_TX_POLL in the NIOCREG call.
	 */
	check_all_tx = (priv->np_qlast == NETMAP_HW_RING) && (lim_tx > 1);
	check_all_rx = (priv->np_qlast == NETMAP_HW_RING) && (lim_rx > 1);

	if (priv->np_qlast != NETMAP_HW_RING) {
		lim_tx = lim_rx = priv->np_qlast;
	}

	/*
	 * We start with a lock free round which is good if we have
	 * data available. If this fails, then lock and call the sync
	 * routines.
	 */
	for (i = priv->np_qfirst; want_rx && i < lim_rx; i++) {
		kring = &na->rx_rings[i];
		if (kring->ring->avail > 0) {
			revents |= want_rx;
			want_rx = 0;	/* also breaks the loop */
		}
	}
	for (i = priv->np_qfirst; want_tx && i < lim_tx; i++) {
		kring = &na->tx_rings[i];
		if (kring->ring->avail > 0) {
			revents |= want_tx;
			want_tx = 0;	/* also breaks the loop */
		}
	}

	/*
	 * If we to push packets out (priv->np_txpoll) or want_tx is
	 * still set, we do need to run the txsync calls (on all rings,
	 * to avoid that the tx rings stall).
	 */
	if (priv->np_txpoll || want_tx) {
		/* If we really want to be woken up (want_tx),
		 * do a selrecord, either on the global or on
		 * the private structure.  Then issue the txsync
		 * so there is no race in the selrecord/selwait
		 */
flush_tx:
		for (i = priv->np_qfirst; i < lim_tx; i++) {
			kring = &na->tx_rings[i];
			/*
			 * Skip this ring if want_tx == 0
			 * (we have already done a successful sync on
			 * a previous ring) AND kring->cur == kring->hwcur
			 * (there are no pending transmissions for this ring).
			 */
			if (!want_tx && kring->ring->cur == kring->nr_hwcur)
				continue;
			/* make sure only one user thread is doing this */
			if (nm_kr_tryget(kring)) {
				ND("ring %p busy is %d", kring, (int)kring->nr_busy);
				revents |= POLLERR;
				goto out;
			}

			if (netmap_verbose & NM_VERB_TXSYNC)
				D("send %d on %s %d",
					kring->ring->cur, ifp->if_xname, i);
			if (na->nm_txsync(ifp, i, 0))
				revents |= POLLERR;

			/* Check avail/call selrecord only if called with POLLOUT */
			if (want_tx) {
				if (kring->ring->avail > 0) {
					/* stop at the first ring. We don't risk
					 * starvation.
					 */
					revents |= want_tx;
					want_tx = 0;
				}
			}
			nm_kr_put(kring);
		}
		if (want_tx && retry_tx) {
			selrecord(td, check_all_tx ?
			    &na->tx_si : &na->tx_rings[priv->np_qfirst].si);
			retry_tx = 0;
			goto flush_tx;
		}
	}

	/*
	 * now if want_rx is still set we need to lock and rxsync.
	 * Do it on all rings because otherwise we starve.
	 */
	if (want_rx) {
		int retry_rx = 1;
do_retry_rx:
		for (i = priv->np_qfirst; i < lim_rx; i++) {
			kring = &na->rx_rings[i];

			if (nm_kr_tryget(kring)) {
				revents |= POLLERR;
				goto out;
			}

			/* XXX NR_FORWARD should only be read on
			 * physical or NIC ports
			 */
			if (netmap_fwd ||kring->ring->flags & NR_FORWARD) {
				ND(10, "forwarding some buffers up %d to %d",
				    kring->nr_hwcur, kring->ring->cur);
				netmap_grab_packets(kring, &q, netmap_fwd);
			}

			if (na->nm_rxsync(ifp, i, 0))
				revents |= POLLERR;
			if (netmap_no_timestamp == 0 ||
					kring->ring->flags & NR_TIMESTAMP) {
				microtime(&kring->ring->ts);
			}

			if (kring->ring->avail > 0) {
				revents |= want_rx;
				retry_rx = 0;
			}
			nm_kr_put(kring);
		}
		if (retry_rx) {
			retry_rx = 0;
			selrecord(td, check_all_rx ?
			    &na->rx_si : &na->rx_rings[priv->np_qfirst].si);
			goto do_retry_rx;
		}
	}

	/* forward host to the netmap ring.
	 * I am accessing nr_hwavail without lock, but netmap_transmit
	 * can only increment it, so the operation is safe.
	 */
	kring = &na->rx_rings[lim_rx];
	if ( (priv->np_qlast == NETMAP_HW_RING) // XXX check_all
			&& (netmap_fwd || kring->ring->flags & NR_FORWARD)
			 && kring->nr_hwavail > 0 && !host_forwarded) {
		netmap_sw_to_nic(na);
		host_forwarded = 1; /* prevent another pass */
		want_rx = 0;
		goto flush_tx;
	}

	if (q.head)
		netmap_send_up(na->ifp, q.head);

out:

	return (revents);
}

/*------- driver support routines ------*/


/*
 * Initialize a ``netmap_adapter`` object created by driver on attach.
 * We allocate a block of memory with room for a struct netmap_adapter
 * plus two sets of N+2 struct netmap_kring (where N is the number
 * of hardware rings):
 * krings	0..N-1	are for the hardware queues.
 * kring	N	is for the host stack queue
 * kring	N+1	is only used for the selinfo for all queues.
 * Return 0 on success, ENOMEM otherwise.
 *
 * By default the receive and transmit adapter ring counts are both initialized
 * to num_queues.  na->num_tx_rings can be set for cards with different tx/rx
 * setups.
 */
int
netmap_attach(struct netmap_adapter *arg, u_int num_queues)
{
	struct netmap_adapter *na = NULL;
	struct ifnet *ifp = arg ? arg->ifp : NULL;
	size_t len;

	if (arg == NULL || ifp == NULL)
		goto fail;
	/* a VALE port uses two endpoints */
	len = nma_is_vp(arg) ? sizeof(*na) : sizeof(*na) * 2;
	na = malloc(len, M_DEVBUF, M_NOWAIT | M_ZERO);
	if (na == NULL)
		goto fail;
	WNA(ifp) = na;
	*na = *arg; /* copy everything, trust the driver to not pass junk */
	NETMAP_SET_CAPABLE(ifp);
        na->prev = NULL;
	if (na->num_tx_rings == 0)
		na->num_tx_rings = num_queues;
	na->num_rx_rings = num_queues;
	na->refcount = na->na_single = na->na_multi = 0;
	/* Core lock initialized here, others after netmap_if_new. */
	mtx_init(&na->core_lock, "netmap core lock", MTX_NETWORK_LOCK, MTX_DEF);
#ifdef linux
	if (ifp->netdev_ops) {
		ND("netdev_ops %p", ifp->netdev_ops);
		/* prepare a clone of the netdev ops */
#if LINUX_VERSION_CODE < KERNEL_VERSION(2, 6, 28)
		na->nm_ndo.ndo_start_xmit = ifp->netdev_ops;
#else
		na->nm_ndo = *ifp->netdev_ops;
#endif
	}
	na->nm_ndo.ndo_start_xmit = linux_netmap_start_xmit;
#endif /* linux */
	na->nm_mem = arg->nm_mem ? arg->nm_mem : &nm_mem;
	if (!nma_is_vp(arg))
		netmap_attach_sw(ifp);
	D("success for %s", ifp->if_xname);
	return 0;

fail:
	D("fail, arg %p ifp %p na %p", arg, ifp, na);
	netmap_detach(ifp);
	return (na ? EINVAL : ENOMEM);
}


/*
 * Free the allocated memory linked to the given ``netmap_adapter``
 * object.
 */
void
netmap_detach(struct ifnet *ifp)
{
	struct netmap_adapter *na = NA(ifp);

	if (!na)
		return;

	mtx_destroy(&na->core_lock);

	if (na->tx_rings) { /* XXX should not happen */
		D("freeing leftover tx_rings");
		free(na->tx_rings, M_DEVBUF);
	}
	if (na->na_flags & NAF_MEM_OWNER)
		netmap_mem_private_delete(na->nm_mem);
	bzero(na, sizeof(*na));
	WNA(ifp) = NULL;
	free(na, M_DEVBUF);
}


int
nm_bdg_flush(struct nm_bdg_fwd *ft, u_int n,
	struct netmap_adapter *na, u_int ring_nr);


/*
 * Intercept packets from the network stack and pass them
 * to netmap as incoming packets on the 'software' ring.
 * We rely on the OS to make sure that the ifp and na do not go
 * away (typically the caller checks for IFF_DRV_RUNNING or the like).
 * In nm_register() or whenever there is a reinitialization,
 * we make sure to access the core lock and per-ring locks
 * so that IFCAP_NETMAP is visible here.
 */
int
netmap_transmit(struct ifnet *ifp, struct mbuf *m)
{
	struct netmap_adapter *na = NA(ifp);
	struct netmap_kring *kring;
	u_int i, len = MBUF_LEN(m);
	u_int error = EBUSY, lim;
	struct netmap_slot *slot;

	// XXX [Linux] we do not need this lock
	// if we follow the down/configure/up protocol -gl
	// mtx_lock(&na->core_lock);
	if ( (ifp->if_capenable & IFCAP_NETMAP) == 0) {
		/* interface not in netmap mode anymore */
		error = ENXIO;
		goto done;
	}

	kring = &na->rx_rings[na->num_rx_rings];
	lim = kring->nkr_num_slots - 1;
	if (netmap_verbose & NM_VERB_HOST)
		D("%s packet %d len %d from the stack", ifp->if_xname,
			kring->nr_hwcur + kring->nr_hwavail, len);
	// XXX reconsider long packets if we handle fragments
	if (len > NETMAP_BDG_BUF_SIZE(na->nm_mem)) { /* too long for us */
		D("%s from_host, drop packet size %d > %d", ifp->if_xname,
			len, NETMAP_BDG_BUF_SIZE(na->nm_mem));
		goto done;
	}
	if (SWNA(ifp)->na_bdg) {
		struct nm_bdg_fwd *ft;
		char *dst;

		na = SWNA(ifp); /* we operate on the host port */
		ft = na->rx_rings[0].nkr_ft;
		dst = BDG_NMB(na->nm_mem, &na->rx_rings[0].ring->slot[0]);

		/* use slot 0 in the ft, there is nothing queued here */
		/* XXX we can save the copy calling m_copydata in nm_bdg_flush,
		 * need a special flag for this.
		 */
		m_copydata(m, 0, (int)len, dst);
		ft->ft_flags = 0;
		ft->ft_len = len;
		ft->ft_buf = dst;
		ft->ft_next = NM_FT_NULL;
		ft->ft_frags = 1;
		if (netmap_verbose & NM_VERB_HOST)
			RD(5, "pkt %p size %d to bridge port %d",
				dst, len, na->bdg_port);
		nm_bdg_flush(ft, 1, na, 0);
		na = NA(ifp);	/* back to the regular object/lock */
		error = 0;
		goto done;
	}

	/* protect against other instances of netmap_transmit,
	 * and userspace invocations of rxsync().
	 * XXX could reuse core_lock
	 */
	// XXX [Linux] there can be no other instances of netmap_transmit
	// on this same ring, but we still need this lock to protect
	// concurrent access from netmap_sw_to_nic() -gl
	mtx_lock(&kring->q_lock);
	if (kring->nr_hwavail >= lim) {
		if (netmap_verbose)
			D("stack ring %s full\n", ifp->if_xname);
	} else {
		/* compute the insert position */
		i = nm_kr_rxpos(kring);
		slot = &kring->ring->slot[i];
		m_copydata(m, 0, (int)len, BDG_NMB(na->nm_mem, slot));
		slot->len = len;
		slot->flags = kring->nkr_slot_flags;
		kring->nr_hwavail++;
		if (netmap_verbose  & NM_VERB_HOST)
			D("wake up host ring %s %d", na->ifp->if_xname, na->num_rx_rings);
		selwakeuppri(&kring->si, PI_NET);
		error = 0;
	}
	mtx_unlock(&kring->q_lock);

done:
	// mtx_unlock(&na->core_lock);

	/* release the mbuf in either cases of success or failure. As an
	 * alternative, put the mbuf in a free list and free the list
	 * only when really necessary.
	 */
	m_freem(m);

	return (error);
}


/*
 * netmap_reset() is called by the driver routines when reinitializing
 * a ring. The driver is in charge of locking to protect the kring.
 * If native netmap mode is not set just return NULL.
 */
struct netmap_slot *
netmap_reset(struct netmap_adapter *na, enum txrx tx, u_int n,
	u_int new_cur)
{
	struct netmap_kring *kring;
	int new_hwofs, lim;

	if (na == NULL) {
		D("NULL na, should not happen");
		return NULL;	/* no netmap support here */
	}
	if (!(na->ifp->if_capenable & IFCAP_NETMAP) || nma_is_generic(na)) {
		D("interface not in netmap mode");
		return NULL;	/* nothing to reinitialize */
	}

	/* XXX note- in the new scheme, we are not guaranteed to be
	 * under lock (e.g. when called on a device reset).
	 * In this case, we should set a flag and do not trust too
	 * much the values. In practice: TODO
	 * - set a RESET flag somewhere in the kring
	 * - do the processing in a conservative way
	 * - let the *sync() fixup at the end.
	 */
	if (tx == NR_TX) {
		if (n >= na->num_tx_rings)
			return NULL;
		kring = na->tx_rings + n;
		new_hwofs = kring->nr_hwcur - new_cur;
	} else {
		if (n >= na->num_rx_rings)
			return NULL;
		kring = na->rx_rings + n;
		new_hwofs = kring->nr_hwcur + kring->nr_hwavail - new_cur;
	}
	lim = kring->nkr_num_slots - 1;
	if (new_hwofs > lim)
		new_hwofs -= lim + 1;

	/* Always set the new offset value and realign the ring. */
	D("%s hwofs %d -> %d, hwavail %d -> %d",
		tx == NR_TX ? "TX" : "RX",
		kring->nkr_hwofs, new_hwofs,
		kring->nr_hwavail,
		tx == NR_TX ? lim : kring->nr_hwavail);
	kring->nkr_hwofs = new_hwofs;
	if (tx == NR_TX)
		kring->nr_hwavail = lim;

#if 0 // def linux
	/* XXX check that the mappings are correct */
	/* need ring_nr, adapter->pdev, direction */
	buffer_info->dma = dma_map_single(&pdev->dev, addr, adapter->rx_buffer_len, DMA_FROM_DEVICE);
	if (dma_mapping_error(&adapter->pdev->dev, buffer_info->dma)) {
		D("error mapping rx netmap buffer %d", i);
		// XXX fix error handling
	}

#endif /* linux */
	/*
	 * Wakeup on the individual and global selwait
	 * We do the wakeup here, but the ring is not yet reconfigured.
	 * However, we are under lock so there are no races.
	 */
	selwakeuppri(&kring->si, PI_NET);
	selwakeuppri(tx == NR_TX ? &na->tx_si : &na->rx_si, PI_NET);
	return kring->ring->slot;
}


/*
 * Grab packets from a kring, move them into the ft structure
 * associated to the tx (input) port. Max one instance per port,
 * filtered on input (ioctl, poll or XXX).
 * Returns the next position in the ring.
 */
static int
nm_bdg_preflush(struct netmap_adapter *na, u_int ring_nr,
	struct netmap_kring *kring, u_int end)
{
	struct netmap_ring *ring = kring->ring;
	struct nm_bdg_fwd *ft;
	u_int j = kring->nr_hwcur, lim = kring->nkr_num_slots - 1;
	u_int ft_i = 0;	/* start from 0 */
	u_int frags = 1; /* how many frags ? */
	struct nm_bridge *b = na->na_bdg;

	/* To protect against modifications to the bridge we acquire a
	 * shared lock, waiting if we can sleep (if the source port is
	 * attached to a user process) or with a trylock otherwise (NICs).
	 */
	ND("wait rlock for %d packets", ((j > end ? lim+1 : 0) + end) - j);
	if (na->na_flags & NAF_BDG_MAYSLEEP)
		BDG_RLOCK(b);
	else if (!BDG_RTRYLOCK(b))
		return 0;
	ND(5, "rlock acquired for %d packets", ((j > end ? lim+1 : 0) + end) - j);
	ft = kring->nkr_ft;

	for (; likely(j != end); j = nm_next(j, lim)) {
		struct netmap_slot *slot = &ring->slot[j];
		char *buf;

		ft[ft_i].ft_len = slot->len;
		ft[ft_i].ft_flags = slot->flags;

		ND("flags is 0x%x", slot->flags);
		/* this slot goes into a list so initialize the link field */
		ft[ft_i].ft_next = NM_FT_NULL;
		buf = ft[ft_i].ft_buf = (slot->flags & NS_INDIRECT) ?
			(void *)(uintptr_t)slot->ptr : BDG_NMB(na->nm_mem, slot);
		prefetch(buf);
		++ft_i;
		if (slot->flags & NS_MOREFRAG) {
			frags++;
			continue;
		}
		if (unlikely(netmap_verbose && frags > 1))
			RD(5, "%d frags at %d", frags, ft_i - frags);
		ft[ft_i - frags].ft_frags = frags;
		frags = 1;
		if (unlikely((int)ft_i >= bridge_batch))
			ft_i = nm_bdg_flush(ft, ft_i, na, ring_nr);
	}
	if (frags > 1) {
		D("truncate incomplete fragment at %d (%d frags)", ft_i, frags);
		// ft_i > 0, ft[ft_i-1].flags has NS_MOREFRAG
		ft[ft_i - 1].ft_frags &= ~NS_MOREFRAG;
		ft[ft_i - frags].ft_frags = frags - 1;
	}
	if (ft_i)
		ft_i = nm_bdg_flush(ft, ft_i, na, ring_nr);
	BDG_RUNLOCK(b);
	return j;
}


/*
 * Pass packets from nic to the bridge.
 * XXX TODO check locking: this is called from the interrupt
 * handler so we should make sure that the interface is not
 * disconnected while passing down an interrupt.
 *
 * Note, no user process can access this NIC so we can ignore
 * the info in the 'ring'.
 */
static void
netmap_nic_to_bdg(struct ifnet *ifp, u_int ring_nr)
{
	struct netmap_adapter *na = NA(ifp);
	struct netmap_kring *kring = &na->rx_rings[ring_nr];
	struct netmap_ring *ring = kring->ring;
	u_int j, k;

	/* make sure that only one thread is ever in here,
	 * after which we can unlock. Probably unnecessary XXX.
	 */
	if (nm_kr_tryget(kring)) 
		return;
	/* fetch packets that have arrived.
	 * XXX maybe do this in a loop ?
	 */
	if (na->nm_rxsync(ifp, ring_nr, 0))
		goto put_out;
	if (kring->nr_hwavail == 0 && netmap_verbose) {
		D("how strange, interrupt with no packets on %s",
			ifp->if_xname);
		goto put_out;
	}
	k = nm_kr_rxpos(kring);

	j = nm_bdg_preflush(na, ring_nr, kring, k);

	/* we consume everything, but we cannot update kring directly
	 * because the nic may have destroyed the info in the NIC ring.
	 * So we need to call rxsync again to restore it.
	 */
	ring->cur = j;
	ring->avail = 0;
	na->nm_rxsync(ifp, ring_nr, 0);

put_out:
	nm_kr_put(kring);
	return;
}


/*
 * Default functions to handle rx/tx interrupts from a physical device.
 * "work_done" is non-null on the RX path, NULL for the TX path.
 * "generic" is 0 when we are called by a device driver, and 1 when we
 * are called by the generic netmap adapter layer.
 * We rely on the OS to make sure that there is only one active
 * instance per queue, and that there is appropriate locking.
 *
 * If the card is not in netmap mode, simply return 0,
 * so that the caller proceeds with regular processing.
 *
 * We return 0 also when the card is in netmap mode but the current
 * netmap adapter is the generic one, because this function will be
 * called by the generic layer.
 *
 * If the card is connected to a netmap file descriptor,
 * do a selwakeup on the individual queue, plus one on the global one
 * if needed (multiqueue card _and_ there are multiqueue listeners),
 * and return 1.
 *
 * Finally, if called on rx from an interface connected to a switch,
 * calls the proper forwarding routine, and return 1.
 */
int
netmap_irq_generic(struct ifnet *ifp, u_int q, u_int *work_done, u_int generic)
{
	struct netmap_adapter *na = NA(ifp);
	struct netmap_kring *kring;

	if (!(ifp->if_capenable & IFCAP_NETMAP) || (nma_is_generic(na) && !generic))
		return 0;

	q &= NETMAP_RING_MASK;

	if (netmap_verbose)
		RD(5, "received %s queue %d", work_done ? "RX" : "TX" , q);
	if (na->na_flags & NAF_SKIP_INTR) {
		ND("use regular interrupt");
		return 0;
	}

	if (work_done) { /* RX path */
		if (q >= na->num_rx_rings)
			return 0;	// not a physical queue
		kring = na->rx_rings + q;
		kring->nr_kflags |= NKR_PENDINTR;	// XXX atomic ?
		if (na->na_bdg != NULL) {
			netmap_nic_to_bdg(ifp, q);
		} else {
			selwakeuppri(&kring->si, PI_NET);
			if (na->num_rx_rings > 1 /* or multiple listeners */ )
				selwakeuppri(&na->rx_si, PI_NET);
		}
		*work_done = 1; /* do not fire napi again */
	} else { /* TX path */
		if (q >= na->num_tx_rings)
			return 0;	// not a physical queue
		kring = na->tx_rings + q;
		selwakeuppri(&kring->si, PI_NET);
		if (na->num_tx_rings > 1 /* or multiple listeners */ )
			selwakeuppri(&na->tx_si, PI_NET);
	}
	return 1;
}


<<<<<<< HEAD
#ifdef linux	/* linux-specific routines */


/*
 * Remap linux arguments into the FreeBSD call.
 * - pwait is the poll table, passed as 'dev';
 *   If pwait == NULL someone else already woke up before. We can report
 *   events but they are filtered upstream.
 *   If pwait != NULL, then pwait->key contains the list of events.
 * - events is computed from pwait as above.
 * - file is passed as 'td';
 */
static u_int
linux_netmap_poll(struct file * file, struct poll_table_struct *pwait)
{
#if LINUX_VERSION_CODE < KERNEL_VERSION(2,6,28)
	int events = POLLIN | POLLOUT; /* XXX maybe... */
#elif LINUX_VERSION_CODE < KERNEL_VERSION(3,4,0)
	int events = pwait ? pwait->key : POLLIN | POLLOUT;
#else /* in 3.4.0 field 'key' was renamed to '_key' */
	int events = pwait ? pwait->_key : POLLIN | POLLOUT;
#endif
	return netmap_poll((void *)pwait, events, (void *)file);
}


static int
linux_netmap_mmap(struct file *f, struct vm_area_struct *vma)
{
	int error = 0;
	unsigned long off, va;
	vm_ooffset_t pa;
	struct netmap_priv_d *priv = f->private_data;
	/*
	 * vma->vm_start: start of mapping user address space
	 * vma->vm_end: end of the mapping user address space
	 * vma->vm_pfoff: offset of first page in the device
	 */

	// XXX security checks

	error = netmap_get_memory(priv);
	ND("get_memory returned %d", error);
	if (error)
	    return -error;

	if ((vma->vm_start & ~PAGE_MASK) || (vma->vm_end & ~PAGE_MASK)) {
		ND("vm_start = %lx vm_end = %lx", vma->vm_start, vma->vm_end);
		return -EINVAL;
	}

	for (va = vma->vm_start, off = vma->vm_pgoff;
	     va < vma->vm_end;
	     va += PAGE_SIZE, off++)
	{
		pa = netmap_mem_ofstophys(priv->np_mref, off << PAGE_SHIFT);
		if (pa == 0) 
			return -EINVAL;
	
		ND("va %lx pa %p", va, pa);	
		error = remap_pfn_range(vma, va, pa >> PAGE_SHIFT, PAGE_SIZE, vma->vm_page_prot);
		if (error) 
			return error;
	}
	return 0;
}


/*
 * This one is probably already protected by the netif lock XXX
 */
static netdev_tx_t
linux_netmap_start_xmit(struct sk_buff *skb, struct net_device *dev)
{
	netmap_transmit(dev, skb);
	return (NETDEV_TX_OK);
}


#if LINUX_VERSION_CODE < KERNEL_VERSION(2,6,36)	// XXX was 37
#define LIN_IOCTL_NAME	.ioctl
int
linux_netmap_ioctl(struct inode *inode, struct file *file, u_int cmd, u_long data /* arg */)
#else
#define LIN_IOCTL_NAME	.unlocked_ioctl
long
linux_netmap_ioctl(struct file *file, u_int cmd, u_long data /* arg */)
#endif
{
	int ret;
	struct nmreq nmr;
	bzero(&nmr, sizeof(nmr));

	if (cmd == NIOCTXSYNC || cmd == NIOCRXSYNC) {
		data = 0;	/* no argument required here */
	}
	if (data && copy_from_user(&nmr, (void *)data, sizeof(nmr) ) != 0)
		return -EFAULT;
	ret = netmap_ioctl(NULL, cmd, (caddr_t)&nmr, 0, (void *)file);
	if (data && copy_to_user((void*)data, &nmr, sizeof(nmr) ) != 0)
		return -EFAULT;
	return -ret;
}


static int
netmap_release(struct inode *inode, struct file *file)
{
	(void)inode;	/* UNUSED */
	if (file->private_data)
		netmap_dtor(file->private_data);
	return (0);
}


static int
linux_netmap_open(struct inode *inode, struct file *file)
{
	struct netmap_priv_d *priv;
	(void)inode;	/* UNUSED */

	priv = malloc(sizeof(struct netmap_priv_d), M_DEVBUF,
			      M_NOWAIT | M_ZERO);
	if (priv == NULL)
		return -ENOMEM;

	file->private_data = priv;

	return (0);
}


static struct file_operations netmap_fops = {
    .owner = THIS_MODULE,
    .open = linux_netmap_open,
    .mmap = linux_netmap_mmap,
    LIN_IOCTL_NAME = linux_netmap_ioctl,
    .poll = linux_netmap_poll,
    .release = netmap_release,
};


static struct miscdevice netmap_cdevsw = {	/* same name as FreeBSD */
	MISC_DYNAMIC_MINOR,
	"netmap",
	&netmap_fops,
};

static int netmap_init(void);
static void netmap_fini(void);


/* Errors have negative values on linux */
static int linux_netmap_init(void)
{
	return -netmap_init();
}

module_init(linux_netmap_init);
module_exit(netmap_fini);
/* export certain symbols to other modules */
EXPORT_SYMBOL(netmap_attach);		// driver attach routines
EXPORT_SYMBOL(netmap_detach);		// driver detach routines
EXPORT_SYMBOL(netmap_ring_reinit);	// ring init on error
EXPORT_SYMBOL(netmap_buffer_lut);
EXPORT_SYMBOL(netmap_total_buffers);	// index check
EXPORT_SYMBOL(netmap_buffer_base);
EXPORT_SYMBOL(netmap_reset);		// ring init routines
EXPORT_SYMBOL(netmap_buf_size);
EXPORT_SYMBOL(netmap_rx_irq);		// default irq handler
EXPORT_SYMBOL(netmap_no_pendintr);	// XXX mitigation - should go away
EXPORT_SYMBOL(netmap_bdg_ctl);		// bridge configuration routine
EXPORT_SYMBOL(netmap_bdg_learning);	// the default lookup function
EXPORT_SYMBOL(netmap_disable_all_rings);
EXPORT_SYMBOL(netmap_enable_all_rings);


MODULE_AUTHOR("http://info.iet.unipi.it/~luigi/netmap/");
MODULE_DESCRIPTION("The netmap packet I/O framework");
MODULE_LICENSE("Dual BSD/GPL"); /* the code here is all BSD. */

#else /* __FreeBSD__ */


=======
#ifdef __FreeBSD__
>>>>>>> 7ff3aa7b
static struct cdevsw netmap_cdevsw = {
	.d_version = D_VERSION,
	.d_name = "netmap",
	.d_open = netmap_open,
	.d_mmap_single = netmap_mmap_single,
	.d_ioctl = netmap_ioctl,
	.d_poll = netmap_poll,
	.d_close = netmap_close,
};
#endif /* __FreeBSD__ */

/*
 *---- support for virtual bridge -----
 */

/* ----- FreeBSD if_bridge hash function ------- */

/*
 * The following hash function is adapted from "Hash Functions" by Bob Jenkins
 * ("Algorithm Alley", Dr. Dobbs Journal, September 1997).
 *
 * http://www.burtleburtle.net/bob/hash/spooky.html
 */
#define mix(a, b, c)                                                    \
do {                                                                    \
        a -= b; a -= c; a ^= (c >> 13);                                 \
        b -= c; b -= a; b ^= (a << 8);                                  \
        c -= a; c -= b; c ^= (b >> 13);                                 \
        a -= b; a -= c; a ^= (c >> 12);                                 \
        b -= c; b -= a; b ^= (a << 16);                                 \
        c -= a; c -= b; c ^= (b >> 5);                                  \
        a -= b; a -= c; a ^= (c >> 3);                                  \
        b -= c; b -= a; b ^= (a << 10);                                 \
        c -= a; c -= b; c ^= (b >> 15);                                 \
} while (/*CONSTCOND*/0)

static __inline uint32_t
nm_bridge_rthash(const uint8_t *addr)
{
        uint32_t a = 0x9e3779b9, b = 0x9e3779b9, c = 0; // hask key

        b += addr[5] << 8;
        b += addr[4];
        a += addr[3] << 24;
        a += addr[2] << 16;
        a += addr[1] << 8;
        a += addr[0];

        mix(a, b, c);
#define BRIDGE_RTHASH_MASK	(NM_BDG_HASH-1)
        return (c & BRIDGE_RTHASH_MASK);
}

#undef mix


static int
bdg_netmap_reg(struct ifnet *ifp, int onoff)
{
	/* the interface is already attached to the bridge,
	 * so we only need to toggle IFCAP_NETMAP.
	 */
	if (onoff) {
		ifp->if_capenable |= IFCAP_NETMAP;
	} else {
		ifp->if_capenable &= ~IFCAP_NETMAP;
	}
	return 0;
}


/*
 * Lookup function for a learning bridge.
 * Update the hash table with the source address,
 * and then returns the destination port index, and the
 * ring in *dst_ring (at the moment, always use ring 0)
 */
u_int
netmap_bdg_learning(char *buf, u_int buf_len, uint8_t *dst_ring,
		struct netmap_adapter *na)
{
	struct nm_hash_ent *ht = na->na_bdg->ht;
	uint32_t sh, dh;
	u_int dst, mysrc = na->bdg_port;
	uint64_t smac, dmac;

	if (buf_len < 14) {
		D("invalid buf length %d", buf_len);
		return NM_BDG_NOPORT;
	}
	dmac = le64toh(*(uint64_t *)(buf)) & 0xffffffffffff;
	smac = le64toh(*(uint64_t *)(buf + 4));
	smac >>= 16;

	/*
	 * The hash is somewhat expensive, there might be some
	 * worthwhile optimizations here.
	 */
	if ((buf[6] & 1) == 0) { /* valid src */
		uint8_t *s = buf+6;
		sh = nm_bridge_rthash(s); // XXX hash of source
		/* update source port forwarding entry */
		ht[sh].mac = smac;	/* XXX expire ? */
		ht[sh].ports = mysrc;
		if (netmap_verbose)
		    D("src %02x:%02x:%02x:%02x:%02x:%02x on port %d",
			s[0], s[1], s[2], s[3], s[4], s[5], mysrc);
	}
	dst = NM_BDG_BROADCAST;
	if ((buf[0] & 1) == 0) { /* unicast */
		dh = nm_bridge_rthash(buf); // XXX hash of dst
		if (ht[dh].mac == dmac) {	/* found dst */
			dst = ht[dh].ports;
		}
		/* XXX otherwise return NM_BDG_UNKNOWN ? */
	}
	*dst_ring = 0;
	return dst;
}


/*
 * This flush routine supports only unicast and broadcast but a large
 * number of ports, and lets us replace the learn and dispatch functions.
 */
int
nm_bdg_flush(struct nm_bdg_fwd *ft, u_int n, struct netmap_adapter *na,
		u_int ring_nr)
{
	struct nm_bdg_q *dst_ents, *brddst;
	uint16_t num_dsts = 0, *dsts;
	struct nm_bridge *b = na->na_bdg;
	u_int i, j, me = na->bdg_port;

	/*
	 * The work area (pointed by ft) is followed by an array of
	 * pointers to queues , dst_ents; there are NM_BDG_MAXRINGS
	 * queues per port plus one for the broadcast traffic.
	 * Then we have an array of destination indexes.
	 */
	dst_ents = (struct nm_bdg_q *)(ft + NM_BDG_BATCH_MAX);
	dsts = (uint16_t *)(dst_ents + NM_BDG_MAXPORTS * NM_BDG_MAXRINGS + 1);

	/* first pass: find a destination for each packet in the batch */
	for (i = 0; likely(i < n); i += ft[i].ft_frags) {
		uint8_t dst_ring = ring_nr; /* default, same ring as origin */
		uint16_t dst_port, d_i;
		struct nm_bdg_q *d;

		ND("slot %d frags %d", i, ft[i].ft_frags);
		dst_port = b->nm_bdg_lookup(ft[i].ft_buf, ft[i].ft_len,
			&dst_ring, na);
		if (netmap_verbose > 255)
			RD(5, "slot %d port %d -> %d", i, me, dst_port);
		if (dst_port == NM_BDG_NOPORT)
			continue; /* this packet is identified to be dropped */
		else if (unlikely(dst_port > NM_BDG_MAXPORTS))
			continue;
		else if (dst_port == NM_BDG_BROADCAST)
			dst_ring = 0; /* broadcasts always go to ring 0 */
		else if (unlikely(dst_port == me ||
		    !b->bdg_ports[dst_port]))
			continue;

		/* get a position in the scratch pad */
		d_i = dst_port * NM_BDG_MAXRINGS + dst_ring;
		d = dst_ents + d_i;

		/* append the first fragment to the list */
		if (d->bq_head == NM_FT_NULL) { /* new destination */
			d->bq_head = d->bq_tail = i;
			/* remember this position to be scanned later */
			if (dst_port != NM_BDG_BROADCAST)
				dsts[num_dsts++] = d_i;
		} else {
			ft[d->bq_tail].ft_next = i;
			d->bq_tail = i;
		}
		d->bq_len += ft[i].ft_frags;
	}

	/*
	 * Broadcast traffic goes to ring 0 on all destinations.
	 * So we need to add these rings to the list of ports to scan.
	 * XXX at the moment we scan all NM_BDG_MAXPORTS ports, which is
	 * expensive. We should keep a compact list of active destinations
	 * so we could shorten this loop.
	 */
	brddst = dst_ents + NM_BDG_BROADCAST * NM_BDG_MAXRINGS;
	if (brddst->bq_head != NM_FT_NULL) {
		for (j = 0; likely(j < b->bdg_active_ports); j++) {
			uint16_t d_i;
			i = b->bdg_port_index[j];
			if (unlikely(i == me))
				continue;
			d_i = i * NM_BDG_MAXRINGS;
			if (dst_ents[d_i].bq_head == NM_FT_NULL)
				dsts[num_dsts++] = d_i;
		}
	}

	ND(5, "pass 1 done %d pkts %d dsts", n, num_dsts);
	/* second pass: scan destinations (XXX will be modular somehow) */
	for (i = 0; i < num_dsts; i++) {
		struct ifnet *dst_ifp;
		struct netmap_adapter *dst_na;
		struct netmap_kring *kring;
		struct netmap_ring *ring;
		u_int dst_nr, is_vp, lim, j, sent = 0, d_i, next, brd_next;
		u_int needed, howmany;
		int retry = netmap_txsync_retry;
		struct nm_bdg_q *d;
		uint32_t my_start = 0, lease_idx = 0;
		int nrings;

		d_i = dsts[i];
		ND("second pass %d port %d", i, d_i);
		d = dst_ents + d_i;
		// XXX fix the division
		dst_na = b->bdg_ports[d_i/NM_BDG_MAXRINGS];
		/* protect from the lookup function returning an inactive
		 * destination port
		 */
		if (unlikely(dst_na == NULL))
			goto cleanup;
		if (dst_na->na_flags & NAF_SW_ONLY)
			goto cleanup;
		dst_ifp = dst_na->ifp;
		/*
		 * The interface may be in !netmap mode in two cases:
		 * - when na is attached but not activated yet;
		 * - when na is being deactivated but is still attached.
		 */
		if (unlikely(!(dst_ifp->if_capenable & IFCAP_NETMAP))) {
			ND("not in netmap mode!");
			goto cleanup;
		}

		/* there is at least one either unicast or broadcast packet */
		brd_next = brddst->bq_head;
		next = d->bq_head;
		/* we need to reserve this many slots. If fewer are
		 * available, some packets will be dropped.
		 * Packets may have multiple fragments, so we may not use
		 * there is a chance that we may not use all of the slots
		 * we have claimed, so we will need to handle the leftover
		 * ones when we regain the lock.
		 */
		needed = d->bq_len + brddst->bq_len;

		is_vp = nma_is_vp(dst_na);
		ND(5, "pass 2 dst %d is %x %s",
			i, d_i, is_vp ? "virtual" : "nic/host");
		dst_nr = d_i & (NM_BDG_MAXRINGS-1);
		if (is_vp) { /* virtual port */
			nrings = dst_na->num_rx_rings;
		} else {
			nrings = dst_na->num_tx_rings;
		}
		if (dst_nr >= nrings)
			dst_nr = dst_nr % nrings;
		kring = is_vp ?  &dst_na->rx_rings[dst_nr] :
				&dst_na->tx_rings[dst_nr];
		ring = kring->ring;
		lim = kring->nkr_num_slots - 1;

retry:

		/* reserve the buffers in the queue and an entry
		 * to report completion, and drop lock.
		 * XXX this might become a helper function.
		 */
		mtx_lock(&kring->q_lock);
		if (kring->nkr_stopped) {
			mtx_unlock(&kring->q_lock);
			goto cleanup;
		}
		/* on physical interfaces, do a txsync to recover
		 * slots for packets already transmitted.
		 * XXX maybe we could be optimistic and rely on a retry
		 * in case of failure.
		 */
		if (nma_is_hw(dst_na)) {
			dst_na->nm_txsync(dst_ifp, dst_nr, 0);
		}
		my_start = j = kring->nkr_hwlease;
		howmany = nm_kr_space(kring, is_vp);
		if (needed < howmany)
			howmany = needed;
		lease_idx = nm_kr_lease(kring, howmany, is_vp);
		mtx_unlock(&kring->q_lock);

		/* only retry if we need more than available slots */
		if (retry && needed <= howmany)
			retry = 0;

		/* copy to the destination queue */
		while (howmany > 0) {
			struct netmap_slot *slot;
			struct nm_bdg_fwd *ft_p, *ft_end;
			u_int cnt;

			/* find the queue from which we pick next packet.
			 * NM_FT_NULL is always higher than valid indexes
			 * so we never dereference it if the other list
			 * has packets (and if both are empty we never
			 * get here).
			 */
			if (next < brd_next) {
				ft_p = ft + next;
				next = ft_p->ft_next;
			} else { /* insert broadcast */
				ft_p = ft + brd_next;
				brd_next = ft_p->ft_next;
			}
			cnt = ft_p->ft_frags; // cnt > 0
			if (unlikely(cnt > howmany))
			    break; /* no more space */
			howmany -= cnt;
			if (netmap_verbose && cnt > 1)
				RD(5, "rx %d frags to %d", cnt, j);
			ft_end = ft_p + cnt;
			do {
			    void *dst, *src = ft_p->ft_buf;
			    size_t len = (ft_p->ft_len + 63) & ~63;

			    slot = &ring->slot[j];
			    dst = BDG_NMB(dst_na->nm_mem, slot);
			    /* round to a multiple of 64 */

			    ND("send %d %d bytes at %s:%d",
				i, ft_p->ft_len, dst_ifp->if_xname, j);
			    if (ft_p->ft_flags & NS_INDIRECT) {
				if (copyin(src, dst, len)) {
					// invalid user pointer, pretend len is 0
					ft_p->ft_len = 0;
				}
			    } else {
				//memcpy(dst, src, len);
				pkt_copy(src, dst, (int)len);
			    }
			    slot->len = ft_p->ft_len;
			    slot->flags = (cnt << 8)| NS_MOREFRAG;
			    j = nm_next(j, lim);
			    ft_p++;
			    sent++;
			} while (ft_p != ft_end);
			slot->flags = (cnt << 8); /* clear flag on last entry */
			/* are we done ? */
			if (next == NM_FT_NULL && brd_next == NM_FT_NULL)
				break;
		}
		{
		    /* current position */
		    uint32_t *p = kring->nkr_leases; /* shorthand */
		    uint32_t update_pos;
		    int still_locked = 1;

		    mtx_lock(&kring->q_lock);
		    if (unlikely(howmany > 0)) {
			/* not used all bufs. If i am the last one
			 * i can recover the slots, otherwise must
			 * fill them with 0 to mark empty packets.
			 */
			ND("leftover %d bufs", howmany);
			if (nm_next(lease_idx, lim) == kring->nkr_lease_idx) {
			    /* yes i am the last one */
			    ND("roll back nkr_hwlease to %d", j);
			    kring->nkr_hwlease = j;
			} else {
			    while (howmany-- > 0) {
				ring->slot[j].len = 0;
				ring->slot[j].flags = 0;
				j = nm_next(j, lim);
			    }
			}
		    }
		    p[lease_idx] = j; /* report I am done */

		    update_pos = is_vp ? nm_kr_rxpos(kring) : ring->cur;

		    if (my_start == update_pos) {
			/* all slots before my_start have been reported,
			 * so scan subsequent leases to see if other ranges
			 * have been completed, and to a selwakeup or txsync.
		         */
			while (lease_idx != kring->nkr_lease_idx &&
				p[lease_idx] != NR_NOSLOT) {
			    j = p[lease_idx];
			    p[lease_idx] = NR_NOSLOT;
			    lease_idx = nm_next(lease_idx, lim); 
			}
			/* j is the new 'write' position. j != my_start
			 * means there are new buffers to report
			 */
			if (likely(j != my_start)) {
			    if (is_vp) {
				uint32_t old_avail = kring->nr_hwavail;

				kring->nr_hwavail = (j >= kring->nr_hwcur) ?
					j - kring->nr_hwcur :
					j + lim + 1 - kring->nr_hwcur;
				if (kring->nr_hwavail < old_avail) {
					D("avail shrink %d -> %d",
						old_avail, kring->nr_hwavail);
				}
				still_locked = 0;
				mtx_unlock(&kring->q_lock);
				selwakeuppri(&kring->si, PI_NET);
			    } else {
				ring->cur = j;
				/* XXX update avail ? */
				still_locked = 0;
				dst_na->nm_txsync(dst_ifp, dst_nr, 0);
				mtx_unlock(&kring->q_lock);

				/* retry to send more packets */
				if (nma_is_hw(dst_na) && retry--)
					goto retry;
			    }
			}
		    }
		    if (still_locked)
			mtx_unlock(&kring->q_lock);
		}
cleanup:
		d->bq_head = d->bq_tail = NM_FT_NULL; /* cleanup */
		d->bq_len = 0;
	}
	brddst->bq_head = brddst->bq_tail = NM_FT_NULL; /* cleanup */
	brddst->bq_len = 0;
	return 0;
}


/*
 * main dispatch routine for the bridge.
 * We already know that only one thread is running this.
 * we must run nm_bdg_preflush without lock.
 */
static int
bdg_netmap_txsync(struct ifnet *ifp, u_int ring_nr, int flags)
{
	struct netmap_adapter *na = NA(ifp);
	struct netmap_kring *kring = &na->tx_rings[ring_nr];
	struct netmap_ring *ring = kring->ring;
	u_int j, k, lim = kring->nkr_num_slots - 1;

	k = ring->cur;
	if (k > lim)
		return netmap_ring_reinit(kring);

	if (bridge_batch <= 0) { /* testing only */
		j = k; // used all
		goto done;
	}
	if (bridge_batch > NM_BDG_BATCH)
		bridge_batch = NM_BDG_BATCH;

	j = nm_bdg_preflush(na, ring_nr, kring, k);
	if (j != k)
		D("early break at %d/ %d, avail %d", j, k, kring->nr_hwavail);
	/* k-j modulo ring size is the number of slots processed */
	if (k < j)
		k += kring->nkr_num_slots;
	kring->nr_hwavail = lim - (k - j);

done:
	kring->nr_hwcur = j;
	ring->avail = kring->nr_hwavail;
	if (netmap_verbose)
		D("%s ring %d flags %d", ifp->if_xname, ring_nr, flags);
	return 0;
}


/*
 * user process reading from a VALE switch.
 * Already protected against concurrent calls from userspace,
 * but we must acquire the queue's lock to protect against
 * writers on the same queue.
 */
static int
bdg_netmap_rxsync(struct ifnet *ifp, u_int ring_nr, int flags)
{
	struct netmap_adapter *na = NA(ifp);
	struct netmap_kring *kring = &na->rx_rings[ring_nr];
	struct netmap_ring *ring = kring->ring;
	u_int j, lim = kring->nkr_num_slots - 1;
	u_int k = ring->cur, resvd = ring->reserved;
	int n;

	mtx_lock(&kring->q_lock);
	if (k > lim) {
		D("ouch dangerous reset!!!");
		n = netmap_ring_reinit(kring);
		goto done;
	}

	/* skip past packets that userspace has released */
	j = kring->nr_hwcur;    /* netmap ring index */
	if (resvd > 0) {
		if (resvd + ring->avail >= lim + 1) {
			D("XXX invalid reserve/avail %d %d", resvd, ring->avail);
			ring->reserved = resvd = 0; // XXX panic...
		}
		k = (k >= resvd) ? k - resvd : k + lim + 1 - resvd;
	}

	if (j != k) { /* userspace has released some packets. */
		n = k - j;
		if (n < 0)
			n += kring->nkr_num_slots;
		ND("userspace releases %d packets", n);
                for (n = 0; likely(j != k); n++) {
                        struct netmap_slot *slot = &ring->slot[j];
                        void *addr = BDG_NMB(na->nm_mem, slot);

                        if (addr == netmap_buffer_base) { /* bad buf */
				D("bad buffer index %d, ignore ?",
					slot->buf_idx);
                        }
			slot->flags &= ~NS_BUF_CHANGED;
                        j = nm_next(j, lim);
                }
                kring->nr_hwavail -= n;
                kring->nr_hwcur = k;
        }
        /* tell userspace that there are new packets */
        ring->avail = kring->nr_hwavail - resvd;
	n = 0;
done:
	mtx_unlock(&kring->q_lock);
	return n;
}


static int
bdg_netmap_attach(struct netmap_adapter *arg)
{
	struct netmap_adapter na;

	ND("attaching virtual bridge");
	bzero(&na, sizeof(na));

	na.ifp = arg->ifp;
	na.na_flags = NAF_BDG_MAYSLEEP | NAF_MEM_OWNER;
	na.num_tx_rings = arg->num_tx_rings;
	na.num_rx_rings = arg->num_rx_rings;
	na.num_tx_desc = arg->num_tx_desc;
	na.num_rx_desc = arg->num_rx_desc;
	na.nm_txsync = bdg_netmap_txsync;
	na.nm_rxsync = bdg_netmap_rxsync;
	na.nm_register = bdg_netmap_reg;
	na.nm_mem = netmap_mem_private_new(arg->ifp->if_xname,
			na.num_tx_rings, na.num_tx_desc,
			na.num_rx_rings, na.num_rx_desc);
	return netmap_attach(&na, na.num_tx_rings);
}


static struct cdev *netmap_dev; /* /dev/netmap character device. */


/*
 * Module loader.
 *
 * Create the /dev/netmap device and initialize all global
 * variables.
 *
 * Return 0 on success, errno on failure.
 */
int
netmap_init(void)
{
	int i, error;

	NMG_LOCK_INIT();

	error = netmap_mem_init();
	if (error != 0) {
		printf("netmap: unable to initialize the memory allocator.\n");
		return (error);
	}
	printf("netmap: loaded module\n");
	netmap_dev = make_dev(&netmap_cdevsw, 0, UID_ROOT, GID_WHEEL, 0660,
			      "netmap");

	bzero(nm_bridges, sizeof(struct nm_bridge) * NM_BRIDGES); /* safety */
	for (i = 0; i < NM_BRIDGES; i++)
		BDG_RWINIT(&nm_bridges[i]);
	return (error);
}


/*
 * Module unloader.
 *
 * Free all the memory, and destroy the ``/dev/netmap`` device.
 */
void
netmap_fini(void)
{
	destroy_dev(netmap_dev);
	netmap_mem_fini();
	NMG_LOCK_DESTROY();
	printf("netmap: unloaded module.\n");
}


#ifdef __FreeBSD__
/*
 * Kernel entry point.
 *
 * Initialize/finalize the module and return.
 *
 * Return 0 on success, errno on failure.
 */
static int
netmap_loader(__unused struct module *module, int event, __unused void *arg)
{
	int error = 0;

	switch (event) {
	case MOD_LOAD:
		error = netmap_init();
		break;

	case MOD_UNLOAD:
		netmap_fini();
		break;

	default:
		error = EOPNOTSUPP;
		break;
	}

	return (error);
}


DEV_MODULE(netmap, netmap_loader, NULL);
#endif /* __FreeBSD__ */<|MERGE_RESOLUTION|>--- conflicted
+++ resolved
@@ -275,25 +275,19 @@
 int netmap_drop = 0;	/* debugging */
 int netmap_flags = 0;	/* debug flags */
 int netmap_fwd = 0;	/* force transparent mode */
-<<<<<<< HEAD
 int netmap_mmap_unreg = 0; /* allow mmap of unregistered fds */
-=======
 #define NETMAP_ADMODE_NATIVE        1  /* Force native netmap adapter. */
 #define NETMAP_ADMODE_GENERIC       2  /* Force generic netmap adapter. */
 #define NETMAP_ADMODE_BEST          0  /* Priority to native netmap adapter. */
 int netmap_admode = NETMAP_ADMODE_BEST;  /* Choose the netmap adapter to use. */
 int netmap_generic_mit = 100*1000;   /* Generic mitigation interval in nanoseconds. */
->>>>>>> 7ff3aa7b
 
 SYSCTL_INT(_dev_netmap, OID_AUTO, drop, CTLFLAG_RW, &netmap_drop, 0 , "");
 SYSCTL_INT(_dev_netmap, OID_AUTO, flags, CTLFLAG_RW, &netmap_flags, 0 , "");
 SYSCTL_INT(_dev_netmap, OID_AUTO, fwd, CTLFLAG_RW, &netmap_fwd, 0 , "");
-<<<<<<< HEAD
 SYSCTL_INT(_dev_netmap, OID_AUTO, mmap_unreg, CTLFLAG_RW, &netmap_mmap_unreg, 0, "");
-=======
 SYSCTL_INT(_dev_netmap, OID_AUTO, admode, CTLFLAG_RW, &netmap_admode, 0 , "");
 SYSCTL_INT(_dev_netmap, OID_AUTO, generic_mit, CTLFLAG_RW, &netmap_generic_mit, 0 , "");
->>>>>>> 7ff3aa7b
 
 NMG_LOCK_T	netmap_global_lock;
 
@@ -3356,194 +3350,7 @@
 }
 
 
-<<<<<<< HEAD
-#ifdef linux	/* linux-specific routines */
-
-
-/*
- * Remap linux arguments into the FreeBSD call.
- * - pwait is the poll table, passed as 'dev';
- *   If pwait == NULL someone else already woke up before. We can report
- *   events but they are filtered upstream.
- *   If pwait != NULL, then pwait->key contains the list of events.
- * - events is computed from pwait as above.
- * - file is passed as 'td';
- */
-static u_int
-linux_netmap_poll(struct file * file, struct poll_table_struct *pwait)
-{
-#if LINUX_VERSION_CODE < KERNEL_VERSION(2,6,28)
-	int events = POLLIN | POLLOUT; /* XXX maybe... */
-#elif LINUX_VERSION_CODE < KERNEL_VERSION(3,4,0)
-	int events = pwait ? pwait->key : POLLIN | POLLOUT;
-#else /* in 3.4.0 field 'key' was renamed to '_key' */
-	int events = pwait ? pwait->_key : POLLIN | POLLOUT;
-#endif
-	return netmap_poll((void *)pwait, events, (void *)file);
-}
-
-
-static int
-linux_netmap_mmap(struct file *f, struct vm_area_struct *vma)
-{
-	int error = 0;
-	unsigned long off, va;
-	vm_ooffset_t pa;
-	struct netmap_priv_d *priv = f->private_data;
-	/*
-	 * vma->vm_start: start of mapping user address space
-	 * vma->vm_end: end of the mapping user address space
-	 * vma->vm_pfoff: offset of first page in the device
-	 */
-
-	// XXX security checks
-
-	error = netmap_get_memory(priv);
-	ND("get_memory returned %d", error);
-	if (error)
-	    return -error;
-
-	if ((vma->vm_start & ~PAGE_MASK) || (vma->vm_end & ~PAGE_MASK)) {
-		ND("vm_start = %lx vm_end = %lx", vma->vm_start, vma->vm_end);
-		return -EINVAL;
-	}
-
-	for (va = vma->vm_start, off = vma->vm_pgoff;
-	     va < vma->vm_end;
-	     va += PAGE_SIZE, off++)
-	{
-		pa = netmap_mem_ofstophys(priv->np_mref, off << PAGE_SHIFT);
-		if (pa == 0) 
-			return -EINVAL;
-	
-		ND("va %lx pa %p", va, pa);	
-		error = remap_pfn_range(vma, va, pa >> PAGE_SHIFT, PAGE_SIZE, vma->vm_page_prot);
-		if (error) 
-			return error;
-	}
-	return 0;
-}
-
-
-/*
- * This one is probably already protected by the netif lock XXX
- */
-static netdev_tx_t
-linux_netmap_start_xmit(struct sk_buff *skb, struct net_device *dev)
-{
-	netmap_transmit(dev, skb);
-	return (NETDEV_TX_OK);
-}
-
-
-#if LINUX_VERSION_CODE < KERNEL_VERSION(2,6,36)	// XXX was 37
-#define LIN_IOCTL_NAME	.ioctl
-int
-linux_netmap_ioctl(struct inode *inode, struct file *file, u_int cmd, u_long data /* arg */)
-#else
-#define LIN_IOCTL_NAME	.unlocked_ioctl
-long
-linux_netmap_ioctl(struct file *file, u_int cmd, u_long data /* arg */)
-#endif
-{
-	int ret;
-	struct nmreq nmr;
-	bzero(&nmr, sizeof(nmr));
-
-	if (cmd == NIOCTXSYNC || cmd == NIOCRXSYNC) {
-		data = 0;	/* no argument required here */
-	}
-	if (data && copy_from_user(&nmr, (void *)data, sizeof(nmr) ) != 0)
-		return -EFAULT;
-	ret = netmap_ioctl(NULL, cmd, (caddr_t)&nmr, 0, (void *)file);
-	if (data && copy_to_user((void*)data, &nmr, sizeof(nmr) ) != 0)
-		return -EFAULT;
-	return -ret;
-}
-
-
-static int
-netmap_release(struct inode *inode, struct file *file)
-{
-	(void)inode;	/* UNUSED */
-	if (file->private_data)
-		netmap_dtor(file->private_data);
-	return (0);
-}
-
-
-static int
-linux_netmap_open(struct inode *inode, struct file *file)
-{
-	struct netmap_priv_d *priv;
-	(void)inode;	/* UNUSED */
-
-	priv = malloc(sizeof(struct netmap_priv_d), M_DEVBUF,
-			      M_NOWAIT | M_ZERO);
-	if (priv == NULL)
-		return -ENOMEM;
-
-	file->private_data = priv;
-
-	return (0);
-}
-
-
-static struct file_operations netmap_fops = {
-    .owner = THIS_MODULE,
-    .open = linux_netmap_open,
-    .mmap = linux_netmap_mmap,
-    LIN_IOCTL_NAME = linux_netmap_ioctl,
-    .poll = linux_netmap_poll,
-    .release = netmap_release,
-};
-
-
-static struct miscdevice netmap_cdevsw = {	/* same name as FreeBSD */
-	MISC_DYNAMIC_MINOR,
-	"netmap",
-	&netmap_fops,
-};
-
-static int netmap_init(void);
-static void netmap_fini(void);
-
-
-/* Errors have negative values on linux */
-static int linux_netmap_init(void)
-{
-	return -netmap_init();
-}
-
-module_init(linux_netmap_init);
-module_exit(netmap_fini);
-/* export certain symbols to other modules */
-EXPORT_SYMBOL(netmap_attach);		// driver attach routines
-EXPORT_SYMBOL(netmap_detach);		// driver detach routines
-EXPORT_SYMBOL(netmap_ring_reinit);	// ring init on error
-EXPORT_SYMBOL(netmap_buffer_lut);
-EXPORT_SYMBOL(netmap_total_buffers);	// index check
-EXPORT_SYMBOL(netmap_buffer_base);
-EXPORT_SYMBOL(netmap_reset);		// ring init routines
-EXPORT_SYMBOL(netmap_buf_size);
-EXPORT_SYMBOL(netmap_rx_irq);		// default irq handler
-EXPORT_SYMBOL(netmap_no_pendintr);	// XXX mitigation - should go away
-EXPORT_SYMBOL(netmap_bdg_ctl);		// bridge configuration routine
-EXPORT_SYMBOL(netmap_bdg_learning);	// the default lookup function
-EXPORT_SYMBOL(netmap_disable_all_rings);
-EXPORT_SYMBOL(netmap_enable_all_rings);
-
-
-MODULE_AUTHOR("http://info.iet.unipi.it/~luigi/netmap/");
-MODULE_DESCRIPTION("The netmap packet I/O framework");
-MODULE_LICENSE("Dual BSD/GPL"); /* the code here is all BSD. */
-
-#else /* __FreeBSD__ */
-
-
-=======
 #ifdef __FreeBSD__
->>>>>>> 7ff3aa7b
 static struct cdevsw netmap_cdevsw = {
 	.d_version = D_VERSION,
 	.d_name = "netmap",
