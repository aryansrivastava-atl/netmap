/*
 * Copyright (C) 2011-2014 Matteo Landi, Luigi Rizzo. All rights reserved.
 *
 * Redistribution and use in source and binary forms, with or without
 * modification, are permitted provided that the following conditions
 * are met:
 * 1. Redistributions of source code must retain the above copyright
 *    notice, this list of conditions and the following disclaimer.
 * 2. Redistributions in binary form must reproduce the above copyright
 *    notice, this list of conditions and the following disclaimer in the
 *    documentation and/or other materials provided with the distribution.
 *
 * THIS SOFTWARE IS PROVIDED BY THE AUTHOR AND CONTRIBUTORS ``AS IS'' AND
 * ANY EXPRESS OR IMPLIED WARRANTIES, INCLUDING, BUT NOT LIMITED TO, THE
 * IMPLIED WARRANTIES OF MERCHANTABILITY AND FITNESS FOR A PARTICULAR PURPOSE
 * ARE DISCLAIMED.  IN NO EVENT SHALL THE AUTHOR OR CONTRIBUTORS BE LIABLE
 * FOR ANY DIRECT, INDIRECT, INCIDENTAL, SPECIAL, EXEMPLARY, OR CONSEQUENTIAL
 * DAMAGES (INCLUDING, BUT NOT LIMITED TO, PROCUREMENT OF SUBSTITUTE GOODS
 * OR SERVICES; LOSS OF USE, DATA, OR PROFITS; OR BUSINESS INTERRUPTION)
 * HOWEVER CAUSED AND ON ANY THEORY OF LIABILITY, WHETHER IN CONTRACT, STRICT
 * LIABILITY, OR TORT (INCLUDING NEGLIGENCE OR OTHERWISE) ARISING IN ANY WAY
 * OUT OF THE USE OF THIS SOFTWARE, EVEN IF ADVISED OF THE POSSIBILITY OF
 * SUCH DAMAGE.
 */

/*
 * $FreeBSD: head/sys/dev/netmap/ixgbe_netmap.h 244514 2012-12-20 22:26:03Z luigi $
 *
 * netmap support for: ixgbe
 *
 * This file is meant to be a reference on how to implement
 * netmap support for a network driver.
 * This file contains code but only static or inline functions used
 * by a single driver. To avoid replication of code we just #include
 * it near the beginning of the standard driver.
 */


#include <net/netmap.h>
#include <sys/selinfo.h>
/*
 * Some drivers may need the following headers. Others
 * already include them by default

#include <vm/vm.h>
#include <vm/pmap.h>

 */
#include <dev/netmap/netmap_kern.h>


/*
 * device-specific sysctl variables:
 *
 * ix_crcstrip: 0: keep CRC in rx frames (default), 1: strip it.
 *	During regular operations the CRC is stripped, but on some
 *	hardware reception of frames not multiple of 64 is slower,
 *	so using crcstrip=0 helps in benchmarks.
 *
 * ix_rx_miss, ix_rx_miss_bufs:
 *	count packets that might be missed due to lost interrupts.
 */
SYSCTL_DECL(_dev_netmap);
static int ix_rx_miss, ix_rx_miss_bufs, ix_crcstrip;
SYSCTL_INT(_dev_netmap, OID_AUTO, ix_crcstrip,
    CTLFLAG_RW, &ix_crcstrip, 0, "strip CRC on rx frames");
SYSCTL_INT(_dev_netmap, OID_AUTO, ix_rx_miss,
    CTLFLAG_RW, &ix_rx_miss, 0, "potentially missed rx intr");
SYSCTL_INT(_dev_netmap, OID_AUTO, ix_rx_miss_bufs,
    CTLFLAG_RW, &ix_rx_miss_bufs, 0, "potentially missed rx intr bufs");


static void
set_crcstrip(struct ixgbe_hw *hw, int onoff)
{
	/* crc stripping is set in two places:
	 * IXGBE_HLREG0 (modified on init_locked and hw reset)
	 * IXGBE_RDRXCTL (set by the original driver in
	 *	ixgbe_setup_hw_rsc() called in init_locked.
	 *	We disable the setting when netmap is compiled in).
	 * We update the values here, but also in ixgbe.c because
	 * init_locked sometimes is called outside our control.
	 */
	uint32_t hl, rxc;

	hl = IXGBE_READ_REG(hw, IXGBE_HLREG0);
	rxc = IXGBE_READ_REG(hw, IXGBE_RDRXCTL);
	if (netmap_verbose)
		D("%s read  HLREG 0x%x rxc 0x%x",
			onoff ? "enter" : "exit", hl, rxc);
	/* hw requirements ... */
	rxc &= ~IXGBE_RDRXCTL_RSCFRSTSIZE;
	rxc |= IXGBE_RDRXCTL_RSCACKC;
	if (onoff && !ix_crcstrip) {
		/* keep the crc. Fast rx */
		hl &= ~IXGBE_HLREG0_RXCRCSTRP;
		rxc &= ~IXGBE_RDRXCTL_CRCSTRIP;
	} else {
		/* reset default mode */
		hl |= IXGBE_HLREG0_RXCRCSTRP;
		rxc |= IXGBE_RDRXCTL_CRCSTRIP;
	}
	if (netmap_verbose)
		D("%s write HLREG 0x%x rxc 0x%x",
			onoff ? "enter" : "exit", hl, rxc);
	IXGBE_WRITE_REG(hw, IXGBE_HLREG0, hl);
	IXGBE_WRITE_REG(hw, IXGBE_RDRXCTL, rxc);
}


/*
 * Register/unregister. We are already under netmap lock.
 * Only called on the first register or the last unregister.
 */
static int
ixgbe_netmap_reg(struct netmap_adapter *na, int onoff)
{
	struct ifnet *ifp = na->ifp;
	struct adapter *adapter = ifp->if_softc;

	IXGBE_CORE_LOCK(adapter);
	ixgbe_disable_intr(adapter); // XXX maybe ixgbe_stop ?

	/* Tell the stack that the interface is no longer active */
	ifp->if_drv_flags &= ~(IFF_DRV_RUNNING | IFF_DRV_OACTIVE);

	set_crcstrip(&adapter->hw, onoff);
	/* enable or disable flags and callbacks in na and ifp */
	if (onoff) {
		nm_set_native_flags(na);
	} else {
		nm_clear_native_flags(na);
	}
	ixgbe_init_locked(adapter);	/* also enables intr */
	set_crcstrip(&adapter->hw, onoff); // XXX why twice ?
	IXGBE_CORE_UNLOCK(adapter);
	return (ifp->if_drv_flags & IFF_DRV_RUNNING ? 0 : 1);
}


/*
 * Reconcile kernel and user view of the transmit ring.
 *
 * All information is in the kring.
 * Userspace wants to send packets up to the one before kring->rhead,
 * kernel knows kring->nr_hwcur is the first unsent packet.
 *
 * Here we push packets out (as many as possible), and possibly
 * reclaim buffers from previously completed transmission.
 *
 * The caller (netmap) guarantees that there is only one instance
 * running at any time. Any interference with other driver
 * methods should be handled by the individual drivers.
 */
static int
ixgbe_netmap_txsync(struct netmap_kring *kring, int flags)
{
	struct netmap_adapter *na = kring->na;
	struct ifnet *ifp = na->ifp;
	struct netmap_ring *ring = kring->ring;
	u_int nm_i;	/* index into the netmap ring */
	u_int nic_i;	/* index into the NIC ring */
	u_int n;
	u_int const lim = kring->nkr_num_slots - 1;
	u_int const head = kring->rhead;
	/*
	 * interrupts on every tx packet are expensive so request
	 * them every half ring, or where NS_REPORT is set
	 */
	u_int report_frequency = kring->nkr_num_slots >> 1;

	/* device-specific */
	struct adapter *adapter = ifp->if_softc;
	struct tx_ring *txr = &adapter->tx_rings[kring->ring_id];
	int reclaim_tx;

	bus_dmamap_sync(txr->txdma.dma_tag, txr->txdma.dma_map,
			BUS_DMASYNC_POSTREAD);

	/*
	 * First part: process new packets to send.
	 * nm_i is the current index in the netmap ring,
	 * nic_i is the corresponding index in the NIC ring.
	 * The two numbers differ because upon a *_init() we reset
	 * the NIC ring but leave the netmap ring unchanged.
	 * For the transmit ring, we have
	 *
	 *		nm_i = kring->nr_hwcur
	 *		nic_i = IXGBE_TDT (not tracked in the driver)
	 * and
	 * 		nm_i == (nic_i + kring->nkr_hwofs) % ring_size
	 *
	 * In this driver kring->nkr_hwofs >= 0, but for other
	 * drivers it might be negative as well.
	 */

	/*
	 * If we have packets to send (kring->nr_hwcur != kring->rhead)
	 * iterate over the netmap ring, fetch length and update
	 * the corresponding slot in the NIC ring. Some drivers also
	 * need to update the buffer's physical address in the NIC slot
	 * even NS_BUF_CHANGED is not set (PNMB computes the addresses).
	 *
	 * The netmap_reload_map() calls is especially expensive,
	 * even when (as in this case) the tag is 0, so do only
	 * when the buffer has actually changed.
	 *
	 * If possible do not set the report/intr bit on all slots,
	 * but only a few times per ring or when NS_REPORT is set.
	 *
	 * Finally, on 10G and faster drivers, it might be useful
	 * to prefetch the next slot and txr entry.
	 */

	nm_i = kring->nr_hwcur;
	if (nm_i != head) {	/* we have new packets to send */
		nic_i = netmap_idx_k2n(kring, nm_i);

		__builtin_prefetch(&ring->slot[nm_i]);
		__builtin_prefetch(&txr->tx_buffers[nic_i]);

		for (n = 0; nm_i != head; n++) {
			struct netmap_slot *slot = &ring->slot[nm_i];
			u_int len = slot->len;
			uint64_t paddr;
<<<<<<< HEAD
			void *addr = PNMB(slot, &paddr);
=======
			void *addr = PNMB(na, slot, &paddr);
>>>>>>> 63777ebb

			/* device-specific */
			union ixgbe_adv_tx_desc *curr = &txr->tx_base[nic_i];
			struct ixgbe_tx_buf *txbuf = &txr->tx_buffers[nic_i];
			int flags = (slot->flags & NS_REPORT ||
				nic_i == 0 || nic_i == report_frequency) ?
				IXGBE_TXD_CMD_RS : 0;

			/* prefetch for next round */
			__builtin_prefetch(&ring->slot[nm_i + 1]);
			__builtin_prefetch(&txr->tx_buffers[nic_i + 1]);

<<<<<<< HEAD
			NM_CHECK_ADDR_LEN(addr, len);

			if (slot->flags & NS_BUF_CHANGED) {
				/* buffer has changed, reload map */
				netmap_reload_map(txr->txtag, txbuf->map, addr);
=======
			NM_CHECK_ADDR_LEN(na, addr, len);

			if (slot->flags & NS_BUF_CHANGED) {
				/* buffer has changed, reload map */
				netmap_reload_map(na, txr->txtag, txbuf->map, addr);
>>>>>>> 63777ebb
			}
			slot->flags &= ~(NS_REPORT | NS_BUF_CHANGED);

			/* Fill the slot in the NIC ring. */
			/* Use legacy descriptor, they are faster? */
			curr->read.buffer_addr = htole64(paddr);
			curr->read.olinfo_status = 0;
			curr->read.cmd_type_len = htole32(len | flags |
				IXGBE_ADVTXD_DCMD_IFCS | IXGBE_TXD_CMD_EOP);

			/* make sure changes to the buffer are synced */
			bus_dmamap_sync(txr->txtag, txbuf->map,
				BUS_DMASYNC_PREWRITE);

			nm_i = nm_next(nm_i, lim);
			nic_i = nm_next(nic_i, lim);
		}
		kring->nr_hwcur = head;

		/* synchronize the NIC ring */
		bus_dmamap_sync(txr->txdma.dma_tag, txr->txdma.dma_map,
			BUS_DMASYNC_PREREAD | BUS_DMASYNC_PREWRITE);

		/* (re)start the tx unit up to slot nic_i (excluded) */
		IXGBE_WRITE_REG(&adapter->hw, IXGBE_TDT(txr->me), nic_i);
	}

	/*
	 * Second part: reclaim buffers for completed transmissions.
	 * Because this is expensive (we read a NIC register etc.)
	 * we only do it in specific cases (see below).
	 */
	if (flags & NAF_FORCE_RECLAIM) {
		reclaim_tx = 1; /* forced reclaim */
	} else if (!nm_kr_txempty(kring)) {
		reclaim_tx = 0; /* have buffers, no reclaim */
	} else {
		/*
		 * No buffers available. Locate previous slot with
		 * REPORT_STATUS set.
		 * If the slot has DD set, we can reclaim space,
		 * otherwise wait for the next interrupt.
		 * This enables interrupt moderation on the tx
		 * side though it might reduce throughput.
		 */
		struct ixgbe_legacy_tx_desc *txd =
		    (struct ixgbe_legacy_tx_desc *)txr->tx_base;

		nic_i = txr->next_to_clean + report_frequency;
		if (nic_i > lim)
			nic_i -= lim + 1;
		// round to the closest with dd set
		nic_i = (nic_i < kring->nkr_num_slots / 4 ||
			 nic_i >= kring->nkr_num_slots*3/4) ?
			0 : report_frequency;
		reclaim_tx = txd[nic_i].upper.fields.status & IXGBE_TXD_STAT_DD;	// XXX cpu_to_le32 ?
	}
	if (reclaim_tx) {
		/*
		 * Record completed transmissions.
		 * We (re)use the driver's txr->next_to_clean to keep
		 * track of the most recently completed transmission.
		 *
		 * The datasheet discourages the use of TDH to find
		 * out the number of sent packets, but we only set
		 * REPORT_STATUS in a few slots so TDH is the only
		 * good way.
		 */
		nic_i = IXGBE_READ_REG(&adapter->hw, IXGBE_TDH(kring->ring_id));
		if (nic_i >= kring->nkr_num_slots) { /* XXX can it happen ? */
			D("TDH wrap %d", nic_i);
			nic_i -= kring->nkr_num_slots;
		}
		if (nic_i != txr->next_to_clean) {
			/* some tx completed, increment avail */
			txr->next_to_clean = nic_i;
			kring->nr_hwtail = nm_prev(netmap_idx_n2k(kring, nic_i), lim);
		}
	}

	nm_txsync_finalize(kring);

	return 0;
}


/*
 * Reconcile kernel and user view of the receive ring.
 * Same as for the txsync, this routine must be efficient.
 * The caller guarantees a single invocations, but races against
 * the rest of the driver should be handled here.
 *
 * On call, kring->rhead is the first packet that userspace wants
 * to keep, and kring->rcur is the wakeup point.
 * The kernel has previously reported packets up to kring->rtail.
 *
 * If (flags & NAF_FORCE_READ) also check for incoming packets irrespective
 * of whether or not we received an interrupt.
 */
static int
ixgbe_netmap_rxsync(struct netmap_kring *kring, int flags)
{
	struct netmap_adapter *na = kring->na;
	struct ifnet *ifp = na->ifp;
	struct netmap_ring *ring = kring->ring;
	u_int nm_i;	/* index into the netmap ring */
	u_int nic_i;	/* index into the NIC ring */
	u_int n;
	u_int const lim = kring->nkr_num_slots - 1;
	u_int const head = nm_rxsync_prologue(kring);
	int force_update = (flags & NAF_FORCE_READ) || kring->nr_kflags & NKR_PENDINTR;

	/* device-specific */
	struct adapter *adapter = ifp->if_softc;
	struct rx_ring *rxr = &adapter->rx_rings[kring->ring_id];

	if (head > lim)
		return netmap_ring_reinit(kring);

	/* XXX check sync modes */
	bus_dmamap_sync(rxr->rxdma.dma_tag, rxr->rxdma.dma_map,
			BUS_DMASYNC_POSTREAD | BUS_DMASYNC_POSTWRITE);

	/*
	 * First part: import newly received packets.
	 *
	 * nm_i is the index of the next free slot in the netmap ring,
	 * nic_i is the index of the next received packet in the NIC ring,
	 * and they may differ in case if_init() has been called while
	 * in netmap mode. For the receive ring we have
	 *
	 *	nic_i = rxr->next_to_check;
	 *	nm_i = kring->nr_hwtail (previous)
	 * and
	 *	nm_i == (nic_i + kring->nkr_hwofs) % ring_size
	 *
	 * rxr->next_to_check is set to 0 on a ring reinit
	 */
	if (netmap_no_pendintr || force_update) {
		int crclen = ix_crcstrip ? 0 : 4;
		uint16_t slot_flags = kring->nkr_slot_flags;

		nic_i = rxr->next_to_check; // or also k2n(kring->nr_hwtail)
		nm_i = netmap_idx_n2k(kring, nic_i);

		for (n = 0; ; n++) {
			union ixgbe_adv_rx_desc *curr = &rxr->rx_base[nic_i];
			uint32_t staterr = le32toh(curr->wb.upper.status_error);

			if ((staterr & IXGBE_RXD_STAT_DD) == 0)
				break;
			ring->slot[nm_i].len = le16toh(curr->wb.upper.length) - crclen;
			ring->slot[nm_i].flags = slot_flags;
			bus_dmamap_sync(rxr->ptag,
			    rxr->rx_buffers[nic_i].pmap, BUS_DMASYNC_POSTREAD);
			nm_i = nm_next(nm_i, lim);
			nic_i = nm_next(nic_i, lim);
		}
		if (n) { /* update the state variables */
			if (netmap_no_pendintr && !force_update) {
				/* diagnostics */
				ix_rx_miss ++;
				ix_rx_miss_bufs += n;
			}
			rxr->next_to_check = nic_i;
			kring->nr_hwtail = nm_i;
		}
		kring->nr_kflags &= ~NKR_PENDINTR;
	}

	/*
	 * Second part: skip past packets that userspace has released.
	 * (kring->nr_hwcur to kring->rhead excluded),
	 * and make the buffers available for reception.
	 * As usual nm_i is the index in the netmap ring,
	 * nic_i is the index in the NIC ring, and
	 * nm_i == (nic_i + kring->nkr_hwofs) % ring_size
	 */
	nm_i = kring->nr_hwcur;
	if (nm_i != head) {
		nic_i = netmap_idx_k2n(kring, nm_i);
		for (n = 0; nm_i != head; n++) {
			struct netmap_slot *slot = &ring->slot[nm_i];
			uint64_t paddr;
			void *addr = PNMB(na, slot, &paddr);

			union ixgbe_adv_rx_desc *curr = &rxr->rx_base[nic_i];
			struct ixgbe_rx_buf *rxbuf = &rxr->rx_buffers[nic_i];

<<<<<<< HEAD
			if (addr == netmap_buffer_base) /* bad buf */
=======
			if (addr == NETMAP_BUF_BASE(na)) /* bad buf */
>>>>>>> 63777ebb
				goto ring_reset;

			if (slot->flags & NS_BUF_CHANGED) {
				/* buffer has changed, reload map */
<<<<<<< HEAD
				netmap_reload_map(rxr->ptag, rxbuf->pmap, addr);
=======
				netmap_reload_map(na, rxr->ptag, rxbuf->pmap, addr);
>>>>>>> 63777ebb
				slot->flags &= ~NS_BUF_CHANGED;
			}
			curr->wb.upper.status_error = 0;
			curr->read.pkt_addr = htole64(paddr);
			bus_dmamap_sync(rxr->ptag, rxbuf->pmap,
			    BUS_DMASYNC_PREREAD);
			nm_i = nm_next(nm_i, lim);
			nic_i = nm_next(nic_i, lim);
		}
		kring->nr_hwcur = head;

		bus_dmamap_sync(rxr->rxdma.dma_tag, rxr->rxdma.dma_map,
		    BUS_DMASYNC_PREREAD | BUS_DMASYNC_PREWRITE);
		/*
		 * IMPORTANT: we must leave one free slot in the ring,
		 * so move nic_i back by one unit
		 */
		nic_i = nm_prev(nic_i, lim);
		IXGBE_WRITE_REG(&adapter->hw, IXGBE_RDT(rxr->me), nic_i);
	}

	/* tell userspace that there might be new packets */
	nm_rxsync_finalize(kring);

	return 0;

ring_reset:
	return netmap_ring_reinit(kring);
}


/*
 * The attach routine, called near the end of ixgbe_attach(),
 * fills the parameters for netmap_attach() and calls it.
 * It cannot fail, in the worst case (such as no memory)
 * netmap mode will be disabled and the driver will only
 * operate in standard mode.
 */
static void
ixgbe_netmap_attach(struct adapter *adapter)
{
	struct netmap_adapter na;

	bzero(&na, sizeof(na));

	na.ifp = adapter->ifp;
	na.na_flags = NAF_BDG_MAYSLEEP;
	na.num_tx_desc = adapter->num_tx_desc;
	na.num_rx_desc = adapter->num_rx_desc;
	na.nm_txsync = ixgbe_netmap_txsync;
	na.nm_rxsync = ixgbe_netmap_rxsync;
	na.nm_register = ixgbe_netmap_reg;
	na.num_tx_rings = na.num_rx_rings = adapter->num_queues;
	netmap_attach(&na);
}

/* end of file */<|MERGE_RESOLUTION|>--- conflicted
+++ resolved
@@ -223,11 +223,7 @@
 			struct netmap_slot *slot = &ring->slot[nm_i];
 			u_int len = slot->len;
 			uint64_t paddr;
-<<<<<<< HEAD
-			void *addr = PNMB(slot, &paddr);
-=======
 			void *addr = PNMB(na, slot, &paddr);
->>>>>>> 63777ebb
 
 			/* device-specific */
 			union ixgbe_adv_tx_desc *curr = &txr->tx_base[nic_i];
@@ -240,19 +236,11 @@
 			__builtin_prefetch(&ring->slot[nm_i + 1]);
 			__builtin_prefetch(&txr->tx_buffers[nic_i + 1]);
 
-<<<<<<< HEAD
-			NM_CHECK_ADDR_LEN(addr, len);
-
-			if (slot->flags & NS_BUF_CHANGED) {
-				/* buffer has changed, reload map */
-				netmap_reload_map(txr->txtag, txbuf->map, addr);
-=======
 			NM_CHECK_ADDR_LEN(na, addr, len);
 
 			if (slot->flags & NS_BUF_CHANGED) {
 				/* buffer has changed, reload map */
 				netmap_reload_map(na, txr->txtag, txbuf->map, addr);
->>>>>>> 63777ebb
 			}
 			slot->flags &= ~(NS_REPORT | NS_BUF_CHANGED);
 
@@ -442,20 +430,12 @@
 			union ixgbe_adv_rx_desc *curr = &rxr->rx_base[nic_i];
 			struct ixgbe_rx_buf *rxbuf = &rxr->rx_buffers[nic_i];
 
-<<<<<<< HEAD
-			if (addr == netmap_buffer_base) /* bad buf */
-=======
 			if (addr == NETMAP_BUF_BASE(na)) /* bad buf */
->>>>>>> 63777ebb
 				goto ring_reset;
 
 			if (slot->flags & NS_BUF_CHANGED) {
 				/* buffer has changed, reload map */
-<<<<<<< HEAD
-				netmap_reload_map(rxr->ptag, rxbuf->pmap, addr);
-=======
 				netmap_reload_map(na, rxr->ptag, rxbuf->pmap, addr);
->>>>>>> 63777ebb
 				slot->flags &= ~NS_BUF_CHANGED;
 			}
 			curr->wb.upper.status_error = 0;
