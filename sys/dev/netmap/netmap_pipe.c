--- conflicted
+++ resolved
@@ -205,17 +205,8 @@
                 struct netmap_slot *rs = &rxring->slot[k];
                 struct netmap_slot *ts = &txring->slot[k];
 
-<<<<<<< HEAD
-                /* swap the slots and report the buffer change */
-                tmp = *rs;
-		tmp.flags |= NS_BUF_CHANGED;
-                *rs = *ts;
-		rs->flags |= NS_BUF_CHANGED;
-                *ts = tmp;
-=======
 		rs->len = ts->len;
 		rs->ptr = ts->ptr;
->>>>>>> bc798c9b
 
 		if (ts->flags & NS_BUF_CHANGED) {
 			rs->buf_idx = ts->buf_idx;
