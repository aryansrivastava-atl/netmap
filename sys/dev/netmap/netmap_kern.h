/*
 * Copyright (C) 2011-2013 Matteo Landi, Luigi Rizzo. All rights reserved.
 * Copyright (C) 2013 Universita` di Pisa. All rights reserved.
 *
 * Redistribution and use in source and binary forms, with or without
 * modification, are permitted provided that the following conditions
 * are met:
 *   1. Redistributions of source code must retain the above copyright
 *      notice, this list of conditions and the following disclaimer.
 *   2. Redistributions in binary form must reproduce the above copyright
 *      notice, this list of conditions and the following disclaimer in the
 *    documentation and/or other materials provided with the distribution.
 *
 * THIS SOFTWARE IS PROVIDED BY THE AUTHOR AND CONTRIBUTORS ``AS IS'' AND
 * ANY EXPRESS OR IMPLIED WARRANTIES, INCLUDING, BUT NOT LIMITED TO, THE
 * IMPLIED WARRANTIES OF MERCHANTABILITY AND FITNESS FOR A PARTICULAR PURPOSE
 * ARE DISCLAIMED.  IN NO EVENT SHALL THE AUTHOR OR CONTRIBUTORS BE LIABLE
 * FOR ANY DIRECT, INDIRECT, INCIDENTAL, SPECIAL, EXEMPLARY, OR CONSEQUENTIAL
 * DAMAGES (INCLUDING, BUT NOT LIMITED TO, PROCUREMENT OF SUBSTITUTE GOODS
 * OR SERVICES; LOSS OF USE, DATA, OR PROFITS; OR BUSINESS INTERRUPTION)
 * HOWEVER CAUSED AND ON ANY THEORY OF LIABILITY, WHETHER IN CONTRACT, STRICT
 * LIABILITY, OR TORT (INCLUDING NEGLIGENCE OR OTHERWISE) ARISING IN ANY WAY
 * OUT OF THE USE OF THIS SOFTWARE, EVEN IF ADVISED OF THE POSSIBILITY OF
 * SUCH DAMAGE.
 */

/*
 * $FreeBSD: head/sys/dev/netmap/netmap_kern.h 238985 2012-08-02 11:59:43Z luigi $
 *
 * The header contains the definitions of constants and function
 * prototypes used only in kernelspace.
 */

#ifndef _NET_NETMAP_KERN_H_
#define _NET_NETMAP_KERN_H_

#define WITH_VALE	// comment out to disable VALE support

#if defined(__FreeBSD__)

#define likely(x)	__builtin_expect((long)!!(x), 1L)
#define unlikely(x)	__builtin_expect((long)!!(x), 0L)

#define	NM_LOCK_T	struct mtx
#define	NMG_LOCK_T	struct mtx
#define NMG_LOCK_INIT()	mtx_init(&netmap_global_lock, \
				"netmap global lock", NULL, MTX_DEF)
#define NMG_LOCK_DESTROY()	mtx_destroy(&netmap_global_lock)
#define NMG_LOCK()	mtx_lock(&netmap_global_lock)
#define NMG_UNLOCK()	mtx_unlock(&netmap_global_lock)
#define NMG_LOCK_ASSERT()	mtx_assert(&netmap_global_lock, MA_OWNED)

#define	NM_SELINFO_T	struct selinfo
#define	MBUF_LEN(m)	((m)->m_pkthdr.len)
#define	MBUF_IFP(m)	((m)->m_pkthdr.rcvif)
#define	NM_SEND_UP(ifp, m)	((ifp)->if_input)(ifp, m)

#define NM_ATOMIC_T	volatile int	// XXX ?
/* atomic operations */
#include <machine/atomic.h>
#define NM_ATOMIC_TEST_AND_SET(p)       (!atomic_cmpset_acq_int((p), 0, 1))
#define NM_ATOMIC_CLEAR(p)              atomic_store_rel_int((p), 0)

#define prefetch(x)     __builtin_prefetch(x)

MALLOC_DECLARE(M_NETMAP);

// XXX linux struct, not used in FreeBSD
struct net_device_ops {
};
struct hrtimer {
};

#elif defined (linux)

#define	NM_LOCK_T	safe_spinlock_t	// see bsd_glue.h
#define	NM_SELINFO_T	wait_queue_head_t
#define	MBUF_LEN(m)	((m)->len)
#define	MBUF_IFP(m)	((m)->dev)
#define	NM_SEND_UP(ifp, m)	netif_rx(m)

#define NM_ATOMIC_T	volatile long unsigned int

// XXX a mtx would suffice here too 20130404 gl
#define NMG_LOCK_T		struct semaphore
#define NMG_LOCK_INIT()		sema_init(&netmap_global_lock, 1)
#define NMG_LOCK_DESTROY()
#define NMG_LOCK()		down(&netmap_global_lock)
#define NMG_UNLOCK()		up(&netmap_global_lock)
#define NMG_LOCK_ASSERT()	//	XXX to be completed

#ifndef DEV_NETMAP
#define DEV_NETMAP
#endif /* DEV_NETMAP */

/*
 * IFCAP_NETMAP goes into net_device's priv_flags (if_capenable).
 * This was 16 bits up to linux 2.6.36, so we need a 16 bit value on older
 * platforms and tolerate the clash with IFF_DYNAMIC and IFF_BRIDGE_PORT.
 * For the 32-bit value, 0x100000 has no clashes until at least 3.5.1
 */
#if LINUX_VERSION_CODE < KERNEL_VERSION(2,6,37)
#define IFCAP_NETMAP	0x8000
#else
#define IFCAP_NETMAP	0x200000
#endif

#elif defined (__APPLE__)

#warning apple support is incomplete.
#define likely(x)	__builtin_expect(!!(x), 1)
#define unlikely(x)	__builtin_expect(!!(x), 0)
#define	NM_LOCK_T	IOLock *
#define	NM_SELINFO_T	struct selinfo
#define	MBUF_LEN(m)	((m)->m_pkthdr.len)
#define	NM_SEND_UP(ifp, m)	((ifp)->if_input)(ifp, m)

#else

#error unsupported platform

#endif /* end - platform-specific code */

#define ND(format, ...)
#define D(format, ...)						\
	do {							\
		struct timeval __xxts;				\
		microtime(&__xxts);				\
		printf("%03d.%06d %s [%d] " format "\n",	\
		(int)__xxts.tv_sec % 1000, (int)__xxts.tv_usec,	\
		__FUNCTION__, __LINE__, ##__VA_ARGS__);		\
	} while (0)

/* rate limited, lps indicates how many per second */
#define RD(lps, format, ...)					\
	do {							\
		static int t0, __cnt;				\
		if (t0 != time_second) {			\
			t0 = time_second;			\
			__cnt = 0;				\
		}						\
		if (__cnt++ < lps)				\
			D(format, ##__VA_ARGS__);		\
	} while (0)

struct netmap_adapter;
struct nm_bdg_fwd;
struct nm_bridge;
struct netmap_priv_d;

const char *nm_dump_buf(char *p, int len, int lim, char *dst);

#include "netmap_mbq.h"

extern NMG_LOCK_T	netmap_global_lock;

/*
 * private, kernel view of a ring. Keeps track of the status of
 * a ring across system calls.
 *
 *	nr_hwcur	index of the next buffer to refill.
 *			It corresponds to ring->cur - ring->reserved
 *
 *	nr_hwavail	the number of slots "owned" by userspace.
 *			nr_hwavail =:= ring->avail + ring->reserved
 *
 * The indexes in the NIC and netmap rings are offset by nkr_hwofs slots.
 * This is so that, on a reset, buffers owned by userspace are not
 * modified by the kernel. In particular:
 * RX rings: the next empty buffer (hwcur + hwavail + hwofs) coincides with
 * 	the next empty buffer as known by the hardware (next_to_check or so).
 * TX rings: hwcur + hwofs coincides with next_to_send
 *
 * Clients cannot issue concurrent syscall on a ring. The system
 * detects this and reports an error using two flags,
 * NKR_WBUSY and NKR_RBUSY
 * For received packets, slot->flags is set to nkr_slot_flags
 * so we can provide a proper initial value (e.g. set NS_FORWARD
 * when operating in 'transparent' mode).
 *
 * The following fields are used to implement lock-free copy of packets
 * from input to output ports in VALE switch:
 *	nkr_hwlease	buffer after the last one being copied.
 *			A writer in nm_bdg_flush reserves N buffers
 *			from nr_hwlease, advances it, then does the
 *			copy outside the lock.
 *			In RX rings (used for VALE ports),
 *			nkr_hwcur + nkr_hwavail <= nkr_hwlease < nkr_hwcur+N-1
 *			In TX rings (used for NIC or host stack ports)
 *			nkr_hwcur <= nkr_hwlease < nkr_hwcur+ nkr_hwavail
 *	nkr_leases	array of nkr_num_slots where writers can report
 *			completion of their block. NR_NOSLOT (~0) indicates
 *			that the writer has not finished yet
 *	nkr_lease_idx	index of next free slot in nr_leases, to be assigned
 *
 * The kring is manipulated by txsync/rxsync and generic netmap function.
 * q_lock is used to arbitrate access to the kring from within the netmap
 * code, and this and other protections guarantee that there is never
 * more than 1 concurrent call to txsync or rxsync. So we are free
 * to manipulate the kring from within txsync/rxsync without any extra
 * locks.
 */
struct netmap_kring {
	struct netmap_ring *ring;
	uint32_t nr_hwcur;
	uint32_t nr_hwavail;
	uint32_t nr_kflags;	/* private driver flags */
	int32_t nr_hwreserved;
#define NKR_PENDINTR	0x1	// Pending interrupt.
	uint32_t nkr_num_slots;
	int32_t	nkr_hwofs;	/* offset between NIC and netmap ring */

	uint16_t	nkr_slot_flags;	/* initial value for flags */
	struct netmap_adapter *na;
	struct nm_bdg_fwd *nkr_ft;
	uint32_t *nkr_leases;
#define NR_NOSLOT	((uint32_t)~0)
	uint32_t nkr_hwlease;
	uint32_t nkr_lease_idx;

	NM_SELINFO_T si;	/* poll/select wait queue */
	NM_LOCK_T q_lock;	/* protects kring and ring. */
	NM_ATOMIC_T nr_busy;	/* prevent concurrent syscalls */

	volatile int nkr_stopped;

	/* support for adapters without native netmap support.
	 * On tx rings we preallocate an array of tx buffers
	 * (same size as the netmap ring), on rx rings we
	 * store incoming packets in a queue.
	 * XXX who writes to the rx queue ?
	 */
	struct mbuf **tx_pool;
	u_int nr_ntc;                   /* Emulation of a next-to-clean RX ring pointer. */
	struct mbq rx_queue;            /* A queue for intercepted rx mbufs. */

} __attribute__((__aligned__(64)));


/* return the next index, with wraparound */
static inline uint32_t
nm_next(uint32_t i, uint32_t lim)
{
	return unlikely (i == lim) ? 0 : i + 1;
}

/*
 *
 * Here is the layout for the Rx and Tx rings.

       RxRING                            TxRING

      +-----------------+            +-----------------+
      |                 |            |                 |
      |XXX free slot XXX|            |XXX free slot XXX|
      +-----------------+            +-----------------+
      |                 |<-hwcur     |                 |<-hwcur
      | reserved    h   |            | (ready          |
      +-----------  w  -+            |  to be          |
 cur->|             a   |            |  sent)      h   |
      |             v   |            +----------   w   |
      |             a   |       cur->| (being      a   |
      |             i   |            |  prepared)  v   |
      | avail       l   |            |             a   |
      +-----------------+            +  a  ------  i   +
      |                 | ...        |  v          l   |<-hwlease
      | (being          | ...        |  a              | ...
      |  prepared)      | ...        |  i              | ...
      +-----------------+ ...        |  l              | ...
      |                 |<-hwlease   +-----------------+
      |                 |            |                 |
      |                 |            |                 |
      |                 |            |                 |
      |                 |            |                 |
      +-----------------+            +-----------------+

 * The cur/avail (user view) and hwcur/hwavail (kernel view)
 * are used in the normal operation of the card.
 *
 * When a ring is the output of a switch port (Rx ring for
 * a VALE port, Tx ring for the host stack or NIC), slots
 * are reserved in blocks through 'hwlease' which points
 * to the next unused slot.
 * On an Rx ring, hwlease is always after hwavail,
 * and completions cause avail to advance.
 * On a Tx ring, hwlease is always between cur and hwavail,
 * and completions cause cur to advance.
 *
 * nm_kr_space() returns the maximum number of slots that
 * can be assigned.
 * nm_kr_lease() reserves the required number of buffers,
 *    advances nkr_hwlease and also returns an entry in
 *    a circular array where completions should be reported.
 */




enum txrx { NR_RX = 0, NR_TX = 1 };

/*
 * The "struct netmap_adapter" extends the "struct adapter"
 * (or equivalent) device descriptor.
 * It contains all base fields needed to support netmap operation.
 * There are in fact different types of netmap adapters
 * (native, generic, VALE switch...) so a netmap_adapter is
 * just the first field in the derived type.
 */
struct netmap_adapter {
	/*
	 * On linux we do not have a good way to tell if an interface
	 * is netmap-capable. So we always use the following trick:
	 * NA(ifp) points here, and the first entry (which hopefully
	 * always exists and is at least 32 bits) contains a magic
	 * value which we can use to detect that the interface is good.
	 */
	uint32_t magic;
	uint32_t na_flags;	/* enabled, and other flags */
#define NAF_SKIP_INTR	1	/* use the regular interrupt handler.
				 * useful during initialization
				 */
#define NAF_SW_ONLY	2	/* forward packets only to sw adapter */
#define NAF_BDG_MAYSLEEP 4	/* the bridge is allowed to sleep when
				 * forwarding packets coming from this
				 * interface
				 */
#define NAF_MEM_OWNER	8	/* the adapter is responsible for the
				 * deallocation of the memory allocator
				 */
#define NAF_NATIVE_ON   16      /* the adapter is native and the attached
				 * interface is in netmap mode
				 */
#define	NAF_NETMAP_ON	32	/* netmap is active (either native or
				 * emulated. Where possible (e.g. FreeBSD)
				 * IFCAP_NETMAP also mirrors this flag.
				 */
	int active_fds; /* number of user-space descriptors using this
			 interface, which is equal to the number of
			 struct netmap_if objs in the mapped region. */

	u_int num_rx_rings; /* number of adapter receive rings */
	u_int num_tx_rings; /* number of adapter transmit rings */

	u_int num_tx_desc; /* number of descriptor in each queue */
	u_int num_rx_desc;

	/* tx_rings and rx_rings are private but allocated
	 * as a contiguous chunk of memory. Each array has
	 * N+1 entries, for the adapter queues and for the host queue.
	 */
	struct netmap_kring *tx_rings; /* array of TX rings. */
	struct netmap_kring *rx_rings; /* array of RX rings. */
	void *tailroom;		       /* space below the rings array */
				       /* (used for leases) */


	NM_SELINFO_T tx_si, rx_si;	/* global wait queues */

	/* copy of if_qflush and if_transmit pointers, to intercept
	 * packets from the network stack when netmap is active.
	 */
	int     (*if_transmit)(struct ifnet *, struct mbuf *);

	/* references to the ifnet and device routines, used by
	 * the generic netmap functions.
	 */
	struct ifnet *ifp; /* adapter is ifp->if_softc */

	/* private cleanup */
	void (*nm_dtor)(struct netmap_adapter *);

	int (*nm_register)(struct netmap_adapter *, int onoff);

	int (*nm_txsync)(struct netmap_adapter *, u_int ring, int flags);
	int (*nm_rxsync)(struct netmap_adapter *, u_int ring, int flags);
#define NAF_FORCE_READ    1
#define NAF_FORCE_RECLAIM 2
	/* return configuration information */
	int (*nm_config)(struct netmap_adapter *,
		u_int *txr, u_int *txd, u_int *rxr, u_int *rxd);
	int (*nm_krings_create)(struct netmap_adapter *);
	void (*nm_krings_delete)(struct netmap_adapter *);
	int (*nm_notify)(struct netmap_adapter *,
		u_int ring, enum txrx, int flags);
#define NAF_GLOBAL_NOTIFY 4
#define NAF_DISABLE_NOTIFY 8

	/* standard refcount to control the lifetime of the adapter
	 * (it should be equal to the lifetime of the corresponding ifp)
	 */
	int na_refcount;

	/* memory allocator (opaque)
	 * We also cache a pointer to the lut_entry for translating
	 * buffer addresses, and the total number of buffers.
	 */
 	struct netmap_mem_d *nm_mem;
	struct lut_entry *na_lut;
	uint32_t na_lut_objtotal;	/* max buffer index */

	/* used internally. If non-null, the interface cannot be bound
	 * from userspace
	 */
	void *na_private;
};

/*
 * If the NIC is owned by the kernel
 * (i.e., bridge), neither another bridge nor user can use it;
 * if the NIC is owned by a user, only users can share it.
 * Evaluation must be done under NMG_LOCK().
 */
#define NETMAP_OWNED_BY_KERN(na)	(na->na_private)
#define NETMAP_OWNED_BY_ANY(na) \
	(NETMAP_OWNED_BY_KERN(na) || (na->active_fds > 0))


/*
 * derived netmap adapters for various types of ports
 */
struct netmap_vp_adapter {	/* VALE software port */
	struct netmap_adapter up;

	/*
	 * Bridge support:
	 *
	 * bdg_port is the port number used in the bridge;
	 * na_bdg points to the bridge this NA is attached to.
	 */
	int bdg_port;
	struct nm_bridge *na_bdg;
	int retry;

	u_int offset;   /* Offset of ethernet header for each packet. */
};

struct netmap_hw_adapter {	/* physical device */
	struct netmap_adapter up;

	struct net_device_ops nm_ndo;	// XXX linux only
};

struct netmap_generic_adapter {	/* non-native device */
	struct netmap_hw_adapter up;

	/* Pointer to a previously used netmap adapter. */
	struct netmap_adapter *prev;

	/* generic netmap adapters support:
	 * a net_device_ops struct overrides ndo_select_queue(),
	 * save_if_input saves the if_input hook (FreeBSD),
	 * mit_timer and mit_pending implement rx interrupt mitigation,
	 */
	struct net_device_ops generic_ndo;
	void (*save_if_input)(struct ifnet *, struct mbuf *);

	struct hrtimer mit_timer;
	int mit_pending;
};

#ifdef WITH_VALE

/* bridge wrapper for non VALE ports. It is used to connect real devices to the bridge.
 *
 * The real device must already have its own netmap adapter (hwna).  The
 * bridge wrapper and the hwna adapter share the same set of netmap rings and
 * buffers, but they have two separate sets of krings descriptors, with tx/rx
 * meanings swapped:
 *
 *                                  netmap
 *           bwrap     krings       rings      krings      hwna
 *         +------+   +------+     +-----+    +------+   +------+
 *         |tx_rings->|      |\   /|     |----|      |<-tx_rings|
 *         |      |   +------+ \ / +-----+    +------+   |      |
 *         |      |             X                        |      |
 *         |      |            / \                       |      |
 *         |      |   +------+/   \+-----+    +------+   |      |
 *         |rx_rings->|      |     |     |----|      |<-rx_rings|
 *         |      |   +------+     +-----+    +------+   |      |
 *         +------+                                      +------+
 *
 * - packets coming from the bridge go to the brwap rx rings, which are also the
 *   hwna tx rings.  The bwrap notify callback will then complete the hwna tx
 *   (see netmap_bwrap_notify).
 * - packets coming from the outside go to the hwna rx rings, which are also the
 *   bwrap tx rings.  The (overwritten) hwna notify method will then complete
 *   the bridge tx (see netmap_bwrap_intr_notify).
 *
 *   The bridge wrapper may optionally connect the hwna 'host' rings to the
 *   bridge. This is done by using a second port in the bridge and connecting it
 *   to the 'host' netmap_vp_adapter contained in the netmap_bwrap_adapter.
 *   The brwap host adapter cross-links the hwna host rings in the same way as shown above.
 *
 * - packets coming from the bridge and directed to host stack are handled by the
 *   bwrap host notify callback (see netmap_bwrap_host_notify)
 * - packets coming from the host stack are still handled by the overwritten
 *   hwna notify callback (netmap_bwrap_intr_notify), but are diverted to the
 *   host adapter depending on the ring number.
 *
 */
struct netmap_bwrap_adapter {
	struct netmap_vp_adapter up;
	struct netmap_vp_adapter host;  /* for host rings */
	struct netmap_adapter *hwna;	/* the underlying device */

	/* backup of the hwna notify callback */
	int (*save_notify)(struct netmap_adapter *,
			u_int ring, enum txrx, int flags);
	/* When we attach a physical interface to the bridge, we
	 * allow the controlling process to terminate, so we need
	 * a place to store the netmap_priv_d data structure.
	 * This is only done when physical interfaces are attached to a bridge.
	 */
	struct netmap_priv_d *na_kpriv;
};


/*
 * Available space in the ring. Only used in VALE code
 */
static inline uint32_t
nm_kr_space(struct netmap_kring *k, int is_rx)
{
	int space;

	if (is_rx) {
		int busy = k->nkr_hwlease - k->nr_hwcur + k->nr_hwreserved;
		if (busy < 0)
			busy += k->nkr_num_slots;
		space = k->nkr_num_slots - 1 - busy;
	} else {
		space = k->nr_hwcur + k->nr_hwavail - k->nkr_hwlease;
		if (space < 0)
			space += k->nkr_num_slots;
	}
#if 0
	// sanity check
	if (k->nkr_hwlease >= k->nkr_num_slots ||
		k->nr_hwcur >= k->nkr_num_slots ||
		k->nr_hwavail >= k->nkr_num_slots ||
		busy < 0 ||
		busy >= k->nkr_num_slots) {
		D("invalid kring, cur %d avail %d lease %d lease_idx %d lim %d",			k->nr_hwcur, k->nr_hwavail, k->nkr_hwlease,
			k->nkr_lease_idx, k->nkr_num_slots);
	}
#endif
	return space;
}




/* make a lease on the kring for N positions. return the
 * lease index
 */
static inline uint32_t
nm_kr_lease(struct netmap_kring *k, u_int n, int is_rx)
{
	uint32_t lim = k->nkr_num_slots - 1;
	uint32_t lease_idx = k->nkr_lease_idx;

	k->nkr_leases[lease_idx] = NR_NOSLOT;
	k->nkr_lease_idx = nm_next(lease_idx, lim);

	if (n > nm_kr_space(k, is_rx)) {
		D("invalid request for %d slots", n);
		panic("x");
	}
	/* XXX verify that there are n slots */
	k->nkr_hwlease += n;
	if (k->nkr_hwlease > lim)
		k->nkr_hwlease -= lim + 1;

	if (k->nkr_hwlease >= k->nkr_num_slots ||
		k->nr_hwcur >= k->nkr_num_slots ||
		k->nr_hwavail >= k->nkr_num_slots ||
		k->nkr_lease_idx >= k->nkr_num_slots) {
		D("invalid kring %s, cur %d avail %d lease %d lease_idx %d lim %d",
			k->na->ifp->if_xname,
			k->nr_hwcur, k->nr_hwavail, k->nkr_hwlease,
			k->nkr_lease_idx, k->nkr_num_slots);
	}
	return lease_idx;
}

#endif /* WITH_VALE */

/* return update position */
static inline uint32_t
nm_kr_rxpos(struct netmap_kring *k)
{
	uint32_t pos = k->nr_hwcur + k->nr_hwavail;
	if (pos >= k->nkr_num_slots)
		pos -= k->nkr_num_slots;
#if 0
	if (pos >= k->nkr_num_slots ||
		k->nkr_hwlease >= k->nkr_num_slots ||
		k->nr_hwcur >= k->nkr_num_slots ||
		k->nr_hwavail >= k->nkr_num_slots ||
		k->nkr_lease_idx >= k->nkr_num_slots) {
		D("invalid kring, cur %d avail %d lease %d lease_idx %d lim %d",			k->nr_hwcur, k->nr_hwavail, k->nkr_hwlease,
			k->nkr_lease_idx, k->nkr_num_slots);
	}
#endif
	return pos;
}


/*
 * protect against multiple threads using the same ring.
 * also check that the ring has not been stopped.
 * We only care for 0 or !=0 as a return code.
 */
#define NM_KR_BUSY	1
#define NM_KR_STOPPED	2

static __inline void nm_kr_put(struct netmap_kring *kr)
{
	NM_ATOMIC_CLEAR(&kr->nr_busy);
}

static __inline int nm_kr_tryget(struct netmap_kring *kr)
{
	/* check a first time without taking the lock
	 * to avoid starvation for nm_kr_get()
	 */
	if (unlikely(kr->nkr_stopped)) {
		ND("ring %p stopped (%d)", kr, kr->nkr_stopped);
		return NM_KR_STOPPED;
	}
	if (unlikely(NM_ATOMIC_TEST_AND_SET(&kr->nr_busy)))
		return NM_KR_BUSY;
	/* check a second time with lock held */
	if (unlikely(kr->nkr_stopped)) {
		ND("ring %p stopped (%d)", kr, kr->nkr_stopped);
		nm_kr_put(kr);
		return NM_KR_STOPPED;
	}
	return 0;
}


/*
 * The following are support routines used by individual drivers to
 * support netmap operation.
 *
 * netmap_attach() initializes a struct netmap_adapter, allocating the
 * 	struct netmap_ring's and the struct selinfo.
 *
 * netmap_detach() frees the memory allocated by netmap_attach().
 *
 * netmap_transmit() replaces the if_transmit routine of the interface,
 *	and is used to intercept packets coming from the stack.
 *
 * netmap_load_map/netmap_reload_map are helper routines to set/reset
 *	the dmamap for a packet buffer
 *
 * netmap_reset() is a helper routine to be called in the driver
 *	when reinitializing a ring.
 */
int netmap_attach(struct netmap_adapter *);
int netmap_attach_common(struct netmap_adapter *);
void netmap_detach_common(struct netmap_adapter *na);
void netmap_detach(struct ifnet *);
int netmap_transmit(struct ifnet *, struct mbuf *);
struct netmap_slot *netmap_reset(struct netmap_adapter *na,
	enum txrx tx, u_int n, u_int new_cur);
int netmap_ring_reinit(struct netmap_kring *);

/* set/clear native flags. XXX maybe also if_transmit ? */
static inline void
nm_set_native_flags(struct netmap_adapter *na)
{
	struct ifnet *ifp = na->ifp;

	na->na_flags |= (NAF_NATIVE_ON | NAF_NETMAP_ON);
#ifdef IFCAP_NETMAP /* or FreeBSD ? */
	ifp->if_capenable |= IFCAP_NETMAP;
#endif
#ifdef __FreeBSD__
	na->if_transmit = ifp->if_transmit;
	ifp->if_transmit = netmap_transmit;
#else
	na->if_transmit = (void *)ifp->netdev_ops;
	ifp->netdev_ops = &((struct netmap_hw_adapter *)na)->nm_ndo;
#endif
}

static inline void
nm_clear_native_flags(struct netmap_adapter *na)
{
	struct ifnet *ifp = na->ifp;

#ifdef __FreeBSD__
	ifp->if_transmit = na->if_transmit;
#else
	ifp->netdev_ops = (void *)na->if_transmit;
#endif
	na->na_flags &= ~(NAF_NATIVE_ON | NAF_NETMAP_ON);
#ifdef IFCAP_NETMAP /* or FreeBSD ? */
	ifp->if_capenable &= ~IFCAP_NETMAP;
#endif
}

/*
<<<<<<< HEAD
=======
 * validates parameters in the ring/kring, returns a value for cur,
 * and the 'new_slots' value in the argument.
 * If any error, returns cur > lim to force a reinit.
 */
u_int nm_txsync_prologue(struct netmap_kring *, u_int *);

/*
 * validates parameters in the ring/kring, returns a value for cur,
 * and the 'reserved' value in the argument.
 * If any error, returns cur > lim to force a reinit.
 */
u_int nm_rxsync_prologue(struct netmap_kring *, u_int *);

/*
>>>>>>> af45bb2a
 * update kring and ring at the end of txsync
 */
static inline void
nm_txsync_finalize(struct netmap_kring *kring, u_int cur)
{
	/* recompute hwreserved */
	kring->nr_hwreserved = cur - kring->nr_hwcur;
	if (kring->nr_hwreserved < 0)
		kring->nr_hwreserved += kring->nkr_num_slots;

	/* update avail and reserved to what the kernel knows */
	kring->ring->avail = kring->nr_hwavail;
	kring->ring->reserved = kring->nr_hwreserved;
}

/* check/fix address and len in tx rings */
#if 1 /* debug version */
#define	NM_CHECK_ADDR_LEN(_a, _l)	do {				\
	if (_a == netmap_buffer_base || _l > NETMAP_BUF_SIZE) {		\
		RD(5, "bad addr/len ring %d slot %d idx %d len %d",	\
			ring_nr, nm_i, slot->buf_idx, len);		\
		if (_l > NETMAP_BUF_SIZE)				\
			_l = NETMAP_BUF_SIZE;				\
	} } while (0)
#else /* no debug version */
#define	NM_CHECK_ADDR_LEN(_a, _l)	do {				\
		if (_l > NETMAP_BUF_SIZE)				\
			_l = NETMAP_BUF_SIZE;				\
	} while (0)
#endif


/*---------------------------------------------------------------*/
/*
 * Support routines to be used with the VALE switch
 */
int netmap_update_config(struct netmap_adapter *na);
int netmap_krings_create(struct netmap_adapter *na, u_int ntx, u_int nrx, u_int tailroom);
void netmap_krings_delete(struct netmap_adapter *na);

struct netmap_if *
netmap_do_regif(struct netmap_priv_d *priv, struct netmap_adapter *na,
	uint16_t ringid, int *err);



u_int nm_bound_var(u_int *v, u_int dflt, u_int lo, u_int hi, const char *msg);
int netmap_get_na(struct nmreq *nmr, struct netmap_adapter **na, int create);
int netmap_get_hw_na(struct ifnet *ifp, struct netmap_adapter **na);

#ifdef WITH_VALE
/*
 * The following bridge-related interfaces are used by other kernel modules
 * In the version that only supports unicast or broadcast, the lookup
 * function can return 0 .. NM_BDG_MAXPORTS-1 for regular ports,
 * NM_BDG_MAXPORTS for broadcast, NM_BDG_MAXPORTS+1 for unknown.
 * XXX in practice "unknown" might be handled same as broadcast.
 */
typedef u_int (*bdg_lookup_fn_t)(char *buf, u_int len,
		uint8_t *ring_nr, struct netmap_vp_adapter *);
u_int netmap_bdg_learning(char *, u_int, uint8_t *,
		struct netmap_vp_adapter *);

#define	NM_BDG_MAXPORTS		254	/* up to 254 */
#define	NM_BDG_BROADCAST	NM_BDG_MAXPORTS
#define	NM_BDG_NOPORT		(NM_BDG_MAXPORTS+1)

#define	NM_NAME			"vale"	/* prefix for bridge port name */


/* these are redefined in case of no VALE support */
int netmap_get_bdg_na(struct nmreq *nmr, struct netmap_adapter **na, int create);
void netmap_init_bridges(void);
int netmap_bdg_ctl(struct nmreq *nmr, bdg_lookup_fn_t func);

#else /* !WITH_VALE */
#define	netmap_get_bdg_na(_1, _2, _3)	0
#define netmap_init_bridges(_1)
#define	netmap_bdg_ctl(_1, _2)	EINVAL
#endif /* !WITH_VALE */

/* Various prototypes */
int netmap_poll(struct cdev *dev, int events, struct thread *td);


int netmap_init(void);
void netmap_fini(void);
int netmap_get_memory(struct netmap_priv_d* p);
void netmap_dtor(void *data);
int netmap_dtor_locked(struct netmap_priv_d *priv);

int netmap_ioctl(struct cdev *dev, u_long cmd, caddr_t data, int fflag, struct thread *td);

/* netmap_adapter creation/destruction */
#define NM_IFPNAME(ifp) ((ifp) ? (ifp)->if_xname : "zombie")
#define NM_DEBUG_PUTGET 1

#ifdef NM_DEBUG_PUTGET

#define NM_DBG(f) __##f

void __netmap_adapter_get(struct netmap_adapter *na);

#define netmap_adapter_get(na) 				\
	do {						\
		struct netmap_adapter *__na = na;	\
		D("getting %p:%s (%d)", __na, NM_IFPNAME(__na->ifp), __na->na_refcount);	\
		__netmap_adapter_get(__na);		\
	} while (0)

int __netmap_adapter_put(struct netmap_adapter *na);

#define netmap_adapter_put(na)				\
	do {						\
		struct netmap_adapter *__na = na;	\
		D("putting %p:%s (%d)", __na, NM_IFPNAME(__na->ifp), __na->na_refcount);	\
		__netmap_adapter_put(__na);		\
	} while (0)

#else /* !NM_DEBUG_PUTGET */

#define NM_DBG(f) f
void netmap_adapter_get(struct netmap_adapter *na);
int netmap_adapter_put(struct netmap_adapter *na);

#endif /* !NM_DEBUG_PUTGET */


extern u_int netmap_buf_size;
#define NETMAP_BUF_SIZE	netmap_buf_size	// XXX remove
extern int netmap_mitigate;
extern int netmap_no_pendintr;
extern u_int netmap_total_buffers;
extern char *netmap_buffer_base;
extern int netmap_verbose;	// XXX debugging
enum {                                  /* verbose flags */
	NM_VERB_ON = 1,                 /* generic verbose */
	NM_VERB_HOST = 0x2,             /* verbose host stack */
	NM_VERB_RXSYNC = 0x10,          /* verbose on rxsync/txsync */
	NM_VERB_TXSYNC = 0x20,
	NM_VERB_RXINTR = 0x100,         /* verbose on rx/tx intr (driver) */
	NM_VERB_TXINTR = 0x200,
	NM_VERB_NIC_RXSYNC = 0x1000,    /* verbose on rx/tx intr (driver) */
	NM_VERB_NIC_TXSYNC = 0x2000,
};

extern int netmap_txsync_retry;
extern int netmap_generic_mit;
extern int netmap_generic_ringsize;

/*
 * NA returns a pointer to the struct netmap adapter from the ifp,
 * WNA is used to write it.
 */
#ifndef WNA
#define	WNA(_ifp)	(_ifp)->if_pspare[0]
#endif
#define	NA(_ifp)	((struct netmap_adapter *)WNA(_ifp))

/*
 * Macros to determine if an interface is netmap capable or netmap enabled.
 * See the magic field in struct netmap_adapter.
 */
#ifdef __FreeBSD__
/*
 * on FreeBSD just use if_capabilities and if_capenable.
 */
#define NETMAP_CAPABLE(ifp)	(NA(ifp) &&		\
	(ifp)->if_capabilities & IFCAP_NETMAP )

#define	NETMAP_SET_CAPABLE(ifp)				\
	(ifp)->if_capabilities |= IFCAP_NETMAP

#else	/* linux */

/*
 * on linux:
 * we check if NA(ifp) is set and its first element has a related
 * magic value. The capenable is within the struct netmap_adapter.
 */
#define	NETMAP_MAGIC	0x52697a7a

#define NETMAP_CAPABLE(ifp)	(NA(ifp) &&		\
	((uint32_t)(uintptr_t)NA(ifp) ^ NA(ifp)->magic) == NETMAP_MAGIC )

#define	NETMAP_SET_CAPABLE(ifp)				\
	NA(ifp)->magic = ((uint32_t)(uintptr_t)NA(ifp)) ^ NETMAP_MAGIC

#endif	/* linux */

#ifdef __FreeBSD__

/* Callback invoked by the dma machinery after a successfull dmamap_load */
static void netmap_dmamap_cb(__unused void *arg,
    __unused bus_dma_segment_t * segs, __unused int nseg, __unused int error)
{
}

/* bus_dmamap_load wrapper: call aforementioned function if map != NULL.
 * XXX can we do it without a callback ?
 */
static inline void
netmap_load_map(bus_dma_tag_t tag, bus_dmamap_t map, void *buf)
{
	if (map)
		bus_dmamap_load(tag, map, buf, NETMAP_BUF_SIZE,
		    netmap_dmamap_cb, NULL, BUS_DMA_NOWAIT);
}

/* update the map when a buffer changes. */
static inline void
netmap_reload_map(bus_dma_tag_t tag, bus_dmamap_t map, void *buf)
{
	if (map) {
		bus_dmamap_unload(tag, map);
		bus_dmamap_load(tag, map, buf, NETMAP_BUF_SIZE,
		    netmap_dmamap_cb, NULL, BUS_DMA_NOWAIT);
	}
}

#else /* linux */

/*
 * XXX How do we redefine these functions:
 *
 * on linux we need
 *	dma_map_single(&pdev->dev, virt_addr, len, direction)
 *	dma_unmap_single(&adapter->pdev->dev, phys_addr, len, direction
 * The len can be implicit (on netmap it is NETMAP_BUF_SIZE)
 * unfortunately the direction is not, so we need to change
 * something to have a cross API
 */
#define netmap_load_map(_t, _m, _b)
#define netmap_reload_map(_t, _m, _b)
#if 0
	struct e1000_buffer *buffer_info =  &tx_ring->buffer_info[l];
	/* set time_stamp *before* dma to help avoid a possible race */
	buffer_info->time_stamp = jiffies;
	buffer_info->mapped_as_page = false;
	buffer_info->length = len;
	//buffer_info->next_to_watch = l;
	/* reload dma map */
	dma_unmap_single(&adapter->pdev->dev, buffer_info->dma,
			NETMAP_BUF_SIZE, DMA_TO_DEVICE);
	buffer_info->dma = dma_map_single(&adapter->pdev->dev,
			addr, NETMAP_BUF_SIZE, DMA_TO_DEVICE);

	if (dma_mapping_error(&adapter->pdev->dev, buffer_info->dma)) {
		D("dma mapping error");
		/* goto dma_error; See e1000_put_txbuf() */
		/* XXX reset */
	}
	tx_desc->buffer_addr = htole64(buffer_info->dma); //XXX

#endif

/*
 * The bus_dmamap_sync() can be one of wmb() or rmb() depending on direction.
 */
#define bus_dmamap_sync(_a, _b, _c)

#endif /* linux */


/*
 * functions to map NIC to KRING indexes (n2k) and vice versa (k2n)
 */
static inline int
netmap_idx_n2k(struct netmap_kring *kr, int idx)
{
	int n = kr->nkr_num_slots;
	idx += kr->nkr_hwofs;
	if (idx < 0)
		return idx + n;
	else if (idx < n)
		return idx;
	else
		return idx - n;
}


static inline int
netmap_idx_k2n(struct netmap_kring *kr, int idx)
{
	int n = kr->nkr_num_slots;
	idx -= kr->nkr_hwofs;
	if (idx < 0)
		return idx + n;
	else if (idx < n)
		return idx;
	else
		return idx - n;
}


/* Entries of the look-up table. */
struct lut_entry {
	void *vaddr;		/* virtual address. */
	vm_paddr_t paddr;	/* physical address. */
};

struct netmap_obj_pool;
extern struct lut_entry *netmap_buffer_lut;
#define NMB_VA(i)	(netmap_buffer_lut[i].vaddr)
#define NMB_PA(i)	(netmap_buffer_lut[i].paddr)

/*
 * NMB return the virtual address of a buffer (buffer 0 on bad index)
 * PNMB also fills the physical address
 */
static inline void *
NMB(struct netmap_slot *slot)
{
	uint32_t i = slot->buf_idx;
	return (unlikely(i >= netmap_total_buffers)) ?  NMB_VA(0) : NMB_VA(i);
}

static inline void *
PNMB(struct netmap_slot *slot, uint64_t *pp)
{
	uint32_t i = slot->buf_idx;
	void *ret = (i >= netmap_total_buffers) ? NMB_VA(0) : NMB_VA(i);

	*pp = (i >= netmap_total_buffers) ? NMB_PA(0) : NMB_PA(i);
	return ret;
}

/* Generic version of NMB, which uses device-specific memory. */
static inline void *
BDG_NMB(struct netmap_adapter *na, struct netmap_slot *slot)
{
	struct lut_entry *lut = na->na_lut;
	uint32_t i = slot->buf_idx;
	return (unlikely(i >= na->na_lut_objtotal)) ?
		lut[0].vaddr : lut[i].vaddr;
}

/* default functions to handle rx/tx interrupts */
int netmap_rx_irq(struct ifnet *, u_int, u_int *);
#define netmap_tx_irq(_n, _q) netmap_rx_irq(_n, _q, NULL)
void netmap_common_irq(struct ifnet *, u_int, u_int *work_done);


void netmap_txsync_to_host(struct netmap_adapter *na);
void netmap_disable_all_rings(struct ifnet *);
void netmap_enable_all_rings(struct ifnet *);
void netmap_disable_ring(struct netmap_kring *kr);


/* Structure associated to each thread which registered an interface.
 *
 * The first 4 fields of this structure are written by NIOCREGIF and
 * read by poll() and NIOC?XSYNC.
 * There is low contention among writers (actually, a correct user program
 * should have no contention among writers) and among writers and readers,
 * so we use a single global lock to protect the structure initialization.
 * Since initialization involves the allocation of memory, we reuse the memory
 * allocator lock.
 * Read access to the structure is lock free. Readers must check that
 * np_nifp is not NULL before using the other fields.
 * If np_nifp is NULL initialization has not been performed, so they should
 * return an error to userlevel.
 *
 * The ref_done field is used to regulate access to the refcount in the
 * memory allocator. The refcount must be incremented at most once for
 * each open("/dev/netmap"). The increment is performed by the first
 * function that calls netmap_get_memory() (currently called by
 * mmap(), NIOCGINFO and NIOCREGIF).
 * If the refcount is incremented, it is then decremented when the
 * private structure is destroyed.
 */
struct netmap_priv_d {
	struct netmap_if * volatile np_nifp;	/* netmap if descriptor. */

	struct netmap_adapter	*np_na;
	int		        np_ringid;	/* from the ioctl */
	u_int		        np_qfirst, np_qlast;	/* range of rings to scan */
	uint16_t	        np_txpoll;

	struct netmap_mem_d     *np_mref;	/* use with NMG_LOCK held */
	/* np_refcount is only used on FreeBSD */
	int		        np_refcount;	/* use with NMG_LOCK held */
};


/*
 * generic netmap emulation for devices that do not have
 * native netmap support.
 * XXX generic_netmap_register() is only exported to implement
 *	nma_is_generic().
 */
int generic_netmap_register(struct netmap_adapter *na, int enable);
int generic_netmap_attach(struct ifnet *ifp);

int netmap_catch_rx(struct netmap_adapter *na, int intercept);
void generic_rx_handler(struct ifnet *ifp, struct mbuf *m);;
void netmap_catch_packet_steering(struct netmap_generic_adapter *na, int enable);
int generic_xmit_frame(struct ifnet *ifp, struct mbuf *m, void *addr, u_int len, u_int ring_nr);
int generic_find_num_desc(struct ifnet *ifp, u_int *tx, u_int *rx);
void generic_find_num_queues(struct ifnet *ifp, u_int *txq, u_int *rxq);

static __inline int
nma_is_generic(struct netmap_adapter *na)
{
	return na->nm_register == generic_netmap_register;
}

/*
 * netmap_mitigation API. This is used by the generic adapter
 * to reduce the number of interrupt requests/selwakeup
 * to clients on incoming packets.
 */
void netmap_mitigation_init(struct netmap_generic_adapter *na);
void netmap_mitigation_start(struct netmap_generic_adapter *na);
void netmap_mitigation_restart(struct netmap_generic_adapter *na);
int netmap_mitigation_active(struct netmap_generic_adapter *na);
void netmap_mitigation_cleanup(struct netmap_generic_adapter *na);

// int generic_timer_handler(struct hrtimer *t);

#endif /* _NET_NETMAP_KERN_H_ */<|MERGE_RESOLUTION|>--- conflicted
+++ resolved
@@ -703,8 +703,6 @@
 }
 
 /*
-<<<<<<< HEAD
-=======
  * validates parameters in the ring/kring, returns a value for cur,
  * and the 'new_slots' value in the argument.
  * If any error, returns cur > lim to force a reinit.
@@ -719,7 +717,6 @@
 u_int nm_rxsync_prologue(struct netmap_kring *, u_int *);
 
 /*
->>>>>>> af45bb2a
  * update kring and ring at the end of txsync
  */
 static inline void
