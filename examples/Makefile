--- conflicted
+++ resolved
@@ -2,11 +2,7 @@
 # we can just define 'progs' and create custom targets.
 PROGS	=	pkt-gen bridge vale-ctl
 #PROGS += pingd
-<<<<<<< HEAD
-PROGS	+= testlock test_select testmmap
-=======
 PROGS	+= testlock test_select testmmap vale-ctl
->>>>>>> 63777ebb
 MORE_PROGS = kern_test
 
 CLEANFILES = $(PROGS) *.o
