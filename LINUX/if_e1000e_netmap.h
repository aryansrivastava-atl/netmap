--- conflicted
+++ resolved
@@ -76,11 +76,7 @@
 {
         struct ifnet *ifp = na->ifp;
 	struct SOFTC_T *adapter = netdev_priv(ifp);
-<<<<<<< HEAD
-	struct netmap_adapter *na = NA(ifp);
 	struct netmap_hw_adapter *hwna = (struct netmap_hw_adapter*)na;
-=======
->>>>>>> 086dcf25
 	int error = 0;
 
 	if (na == NULL)
@@ -97,11 +93,7 @@
 	if (onoff) { /* enable netmap mode */
 		ifp->if_capenable |= IFCAP_NETMAP;
 		na->if_transmit = (void *)ifp->netdev_ops;
-<<<<<<< HEAD
-		ifp->netdev_ops = &hwna->nm_ndo;
-=======
-		ifp->netdev_ops = na->nm_ndo_p;
->>>>>>> 086dcf25
+		ifp->netdev_ops = hwna->nm_ndo_p;
 	} else {
 		ifp->if_capenable &= ~IFCAP_NETMAP;
 		ifp->netdev_ops = (void *)na->if_transmit;
