--- conflicted
+++ resolved
@@ -1448,26 +1448,14 @@
  *
  * Linux calls this while holding the rtnl_lock().
  */
-#ifdef NETMAP_LINUX_HAVE_SET_RINGPARAM_4ARGS
 int
 linux_netmap_set_ringparam(struct net_device *dev,
-	struct ethtool_ringparam *e,
-	struct kernel_ethtool_ringparam *kernel_ering,
-	struct netlink_ext_ack *extack)
-#else
-int
-linux_netmap_set_ringparam(struct net_device *dev,
-<<<<<<< HEAD
-	struct ethtool_ringparam *e)
-#endif
-=======
 	struct ethtool_ringparam *e
 #ifdef NETMAP_LINUX_HAVE_SETRNGPRM_4ARGS
 	, struct kernel_ethtool_ringparam *k
 	, struct netlink_ext_ack *a
 #endif /* NETMAP_LINUX_HAVE_SETRNGPRM_4ARGS */
 	)
->>>>>>> d67a604e
 {
 #ifdef NETMAP_LINUX_HAVE_AX25PTR
 	return -EBUSY;
@@ -1477,19 +1465,11 @@
 	if (nm_netmap_on(na))
 		return -EBUSY;
 	if (na->magic.save_eto->set_ringparam)
-<<<<<<< HEAD
-#ifdef NETMAP_LINUX_HAVE_SET_RINGPARAM_4ARGS
-		return na->magic.save_eto->set_ringparam(dev, e, kernel_ering, extack);
-#else
-		return na->magic.save_eto->set_ringparam(dev, e);
-#endif
-=======
 		return na->magic.save_eto->set_ringparam(dev, e
 #ifdef NETMAP_LINUX_HAVE_SETRNGPRM_4ARGS
 				, k, a
 #endif /* NETMAP_LINUX_HAVE_SETRNGPRM_4ARGS */
 				);
->>>>>>> d67a604e
 	return -EOPNOTSUPP;
 #endif /* NETMAP_LINUX_HAVE_AX25PTR */
 }
