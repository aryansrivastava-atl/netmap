/*
 * Copyright (C) 2013 Universita` di Pisa. All rights reserved.
 *
 * Redistribution and use in source and binary forms, with or without
 * modification, are permitted provided that the following conditions
 * are met:
 *   1. Redistributions of source code must retain the above copyright
 *      notice, this list of conditions and the following disclaimer.
 *   2. Redistributions in binary form must reproduce the above copyright
 *      notice, this list of conditions and the following disclaimer in the
 *    documentation and/or other materials provided with the distribution.
 *
 * THIS SOFTWARE IS PROVIDED BY THE AUTHOR AND CONTRIBUTORS ``AS IS'' AND
 * ANY EXPRESS OR IMPLIED WARRANTIES, INCLUDING, BUT NOT LIMITED TO, THE
 * IMPLIED WARRANTIES OF MERCHANTABILITY AND FITNESS FOR A PARTICULAR PURPOSE
 * ARE DISCLAIMED.  IN NO EVENT SHALL THE AUTHOR OR CONTRIBUTORS BE LIABLE
 * FOR ANY DIRECT, INDIRECT, INCIDENTAL, SPECIAL, EXEMPLARY, OR CONSEQUENTIAL
 * DAMAGES (INCLUDING, BUT NOT LIMITED TO, PROCUREMENT OF SUBSTITUTE GOODS
 * OR SERVICES; LOSS OF USE, DATA, OR PROFITS; OR BUSINESS INTERRUPTION)
 * HOWEVER CAUSED AND ON ANY THEORY OF LIABILITY, WHETHER IN CONTRACT, STRICT
 * LIABILITY, OR TORT (INCLUDING NEGLIGENCE OR OTHERWISE) ARISING IN ANY WAY
 * OUT OF THE USE OF THIS SOFTWARE, EVEN IF ADVISED OF THE POSSIBILITY OF
 * SUCH DAMAGE.
 */

#include "bsd_glue.h"
#include <linux/file.h>   /* fget(int fd) */

#include <net/netmap.h>
#include <dev/netmap/netmap_kern.h>
#include <dev/netmap/netmap_mem2.h>
#include <net/netmap_user.h>


/* =========================== MITIGATION SUPPORT ============================= */


/*
 * The generic driver calls netmap once per received packet.
 * This is inefficient so we implement a mitigation mechanism,
 * as follows:
 * - the first packet on an idle receiver triggers a notification
 *   and starts a timer;
 * - subsequent incoming packets do not cause a notification
 *   until the timer expires;
 * - when the timer expires and there are pending packets,
 *   a notification is sent up and the timer is restarted.
 */
#if LINUX_VERSION_CODE < KERNEL_VERSION(2,6,21)
int
#else
enum hrtimer_restart
#endif
generic_timer_handler(struct hrtimer *t)
{
    struct netmap_generic_adapter *gna =
	container_of(t, struct netmap_generic_adapter, mit_timer);
    struct netmap_adapter *na = (struct netmap_adapter *)gna;
    u_int work_done;

    if (!gna->mit_pending) {
        return HRTIMER_NORESTART;
    }

    /* Some work arrived while the timer was counting down:
     * Reset the pending work flag, restart the timer and send
     * a notification.
     */
    gna->mit_pending = 0;
    /* below is a variation of netmap_generic_irq */
    if (na->ifp->if_capenable & IFCAP_NETMAP)
        netmap_common_irq(na->ifp, 0, &work_done);
    // IFRATE(rate_ctx.new.rxirq++);
    netmap_mitigation_restart(gna);

    return HRTIMER_RESTART;
}


void netmap_mitigation_init(struct netmap_generic_adapter *gna)
{
    hrtimer_init(&gna->mit_timer, CLOCK_MONOTONIC, HRTIMER_MODE_REL);
    gna->mit_timer.function = &generic_timer_handler;
    gna->mit_pending = 0;
}


void netmap_mitigation_start(struct netmap_generic_adapter *gna)
{
    hrtimer_start(&gna->mit_timer, ktime_set(0, netmap_generic_mit), HRTIMER_MODE_REL);
}

void netmap_mitigation_restart(struct netmap_generic_adapter *gna)
{
    hrtimer_forward_now(&gna->mit_timer, ktime_set(0, netmap_generic_mit));
}

int netmap_mitigation_active(struct netmap_generic_adapter *gna)
{
    return hrtimer_active(&gna->mit_timer);
}

void netmap_mitigation_cleanup(struct netmap_generic_adapter *gna)
{
    hrtimer_cancel(&gna->mit_timer);
}



/* ========================= GENERIC ADAPTER SUPPORT =========================== */

/*
 * This handler is registered within the attached net_device
 * in the Linux RX subsystem, so that every mbuf passed up by
 * the driver can be stolen to the network stack.
 * Stolen packets are put in a queue where the
 * generic_netmap_rxsync() callback can extract them.
 */
#if LINUX_VERSION_CODE > KERNEL_VERSION(2,6,38) // not defined before
rx_handler_result_t linux_generic_rx_handler(struct mbuf **pm)
{
    generic_rx_handler((*pm)->dev, *pm);

    return RX_HANDLER_CONSUMED;
}
#else /* 2.6.36 .. 2.6.38 */
struct sk_buff *linux_generic_rx_handler(struct mbuf *m)
{
	generic_rx_handler(m->dev, m);
	return NULL;
}
#endif /* 2.6.36..2.6.38 */

/* Ask the Linux RX subsystem to intercept (or stop intercepting)
 * the packets incoming from the interface attached to 'na'.
 */
int
netmap_catch_rx(struct netmap_adapter *na, int intercept)
{
#if LINUX_VERSION_CODE < KERNEL_VERSION(2,6,36) // not defined before
    return 0;
#else
    struct ifnet *ifp = na->ifp;

    if (intercept) {
        return netdev_rx_handler_register(na->ifp,
                &linux_generic_rx_handler, na);
    } else {
        netdev_rx_handler_unregister(ifp);
        return 0;
    }
#endif
}

<<<<<<< HEAD
static u16 generic_ndo_select_queue(struct ifnet *ifp, struct mbuf *m)
=======

u16 generic_ndo_select_queue(struct ifnet *ifp, struct mbuf *m)
>>>>>>> 6c68d137
{
    return skb_get_queue_mapping(m); // actually 0 on 2.6.23 and before
}

/* Must be called under rtnl. */
void netmap_catch_packet_steering(struct netmap_generic_adapter *gna, int enable)
{
#if LINUX_VERSION_CODE < KERNEL_VERSION(2,6,28) // not defined before
    printf("%s: no packet steering support\n", __FUNCTION__);
#else
    struct netmap_adapter *na = &gna->up.up;
    struct ifnet *ifp = na->ifp;

    if (enable) {
        /*
         * Save the old pointer to the netdev_op
         * create an updated netdev ops replacing the
         * ndo_select_queue function with our custom one,
         * and make the driver use it.
         */
        na->if_transmit = (void *)ifp->netdev_ops;
        gna->generic_ndo = *ifp->netdev_ops;  /* Copy */
        gna->generic_ndo.ndo_select_queue = &generic_ndo_select_queue;
        ifp->netdev_ops = &gna->generic_ndo;
    } else {
	/* Restore the original netdev_ops. */
        ifp->netdev_ops = (void *)na->if_transmit;
    }
#endif
}

/* Transmit routine used by generic_netmap_txsync(). Returns 0 on success
   and -1 on error (which may be packet drops or other errors). */
int generic_xmit_frame(struct ifnet *ifp, struct mbuf *m,
	void *addr, u_int len, u_int ring_nr)
{
    netdev_tx_t ret;

    /* Empty the sk_buff. */
    skb_trim(m, 0);

    /* TODO Support the slot flags (NS_MOREFRAG, NS_INDIRECT). */
    skb_copy_to_linear_data(m, addr, len); // skb_store_bits(m, 0, addr, len);
    skb_put(m, len);
    NM_ATOMIC_INC(&m->users);
    m->dev = ifp;
    m->priority = 100;
#if LINUX_VERSION_CODE >= KERNEL_VERSION(2,6,24) // XXX
    skb_set_queue_mapping(m, ring_nr);
#endif

    ret = dev_queue_xmit(m);

    if (likely(ret == NET_XMIT_SUCCESS)) {
        return 0;
    }
    if (unlikely(ret != NET_XMIT_DROP)) {
        /* If something goes wrong in the TX path, there is nothing intelligent
           we can do (for now) apart from error reporting. */
        RD(5, "dev_queue_xmit failed: HARD ERROR %d", ret);
    }
    return -1;
}

/* Use ethtool to find the current NIC rings lengths, so that the netmap rings can
   have the same lengths. */
int
generic_find_num_desc(struct ifnet *ifp, unsigned int *tx, unsigned int *rx)
{
#if LINUX_VERSION_CODE >= KERNEL_VERSION(2,6,31) // XXX
    struct ethtool_ringparam rp;

    if (ifp->ethtool_ops && ifp->ethtool_ops->get_ringparam) {
        ifp->ethtool_ops->get_ringparam(ifp, &rp);
        *tx = rp.tx_pending;
        *rx = rp.rx_pending;
    }
#endif /* 2.6.31 and above */
    return 0;
}

/* Fills in the output arguments with the number of hardware TX/RX queues. */
void
generic_find_num_queues(struct ifnet *ifp, u_int *txq, u_int *rxq)
{
#if LINUX_VERSION_CODE < KERNEL_VERSION(2,6,28) // XXX
    *txq = 1;
#else
    *txq = ifp->real_num_tx_queues;
#endif
    *rxq = 1; /* TODO ifp->real_num_rx_queues */
}


/* ========================= FILE OPERATIONS SUPPORT =========================== */

struct net_device *
ifunit_ref(const char *name)
{
#if LINUX_VERSION_CODE < KERNEL_VERSION(2,6,24) // XXX
	return dev_get_by_name(name);
#else
	return dev_get_by_name(&init_net, name);
#endif
}

void if_rele(struct net_device *ifp)
{
	dev_put(ifp);
}



/*
 * Remap linux arguments into the FreeBSD call.
 * - pwait is the poll table, passed as 'dev';
 *   If pwait == NULL someone else already woke up before. We can report
 *   events but they are filtered upstream.
 *   If pwait != NULL, then pwait->key contains the list of events.
 * - events is computed from pwait as above.
 * - file is passed as 'td';
 */
static u_int
linux_netmap_poll(struct file * file, struct poll_table_struct *pwait)
{
#if LINUX_VERSION_CODE < KERNEL_VERSION(2,6,31) // was 28 XXX
	int events = POLLIN | POLLOUT; /* XXX maybe... */
#elif LINUX_VERSION_CODE < KERNEL_VERSION(3,4,0)
	int events = pwait ? pwait->key : POLLIN | POLLOUT | POLLERR;
#else /* in 3.4.0 field 'key' was renamed to '_key' */
	int events = pwait ? pwait->_key : POLLIN | POLLOUT | POLLERR;
#endif
	return netmap_poll((void *)pwait, events, (void *)file);
}


static int
linux_netmap_mmap(struct file *f, struct vm_area_struct *vma)
{
	int error = 0;
	unsigned long off, va;
	vm_ooffset_t pa;
	struct netmap_priv_d *priv = f->private_data;
	/*
	 * vma->vm_start: start of mapping user address space
	 * vma->vm_end: end of the mapping user address space
	 * vma->vm_pfoff: offset of first page in the device
	 */

	// XXX security checks

	error = netmap_get_memory(priv);
	ND("get_memory returned %d", error);
	if (error)
	    return -error;

	if ((vma->vm_start & ~PAGE_MASK) || (vma->vm_end & ~PAGE_MASK)) {
		ND("vm_start = %lx vm_end = %lx", vma->vm_start, vma->vm_end);
		return -EINVAL;
	}

	for (va = vma->vm_start, off = vma->vm_pgoff;
	     va < vma->vm_end;
	     va += PAGE_SIZE, off++)
	{
		pa = netmap_mem_ofstophys(priv->np_mref, off << PAGE_SHIFT);
		if (pa == 0) 
			return -EINVAL;
	
		ND("va %lx pa %p", va, pa);	
		error = remap_pfn_range(vma, va, pa >> PAGE_SHIFT, PAGE_SIZE, vma->vm_page_prot);
		if (error) 
			return error;
	}
	return 0;
}


/*
 * This one is probably already protected by the netif lock XXX
 */
netdev_tx_t
linux_netmap_start_xmit(struct sk_buff *skb, struct net_device *dev)
{
	netmap_transmit(dev, skb);
	return (NETDEV_TX_OK);
}


#if LINUX_VERSION_CODE < KERNEL_VERSION(2,6,36)	// XXX was 38
#define LIN_IOCTL_NAME	.ioctl
int
linux_netmap_ioctl(struct inode *inode, struct file *file, u_int cmd, u_long data /* arg */)
#else
#define LIN_IOCTL_NAME	.unlocked_ioctl
long
linux_netmap_ioctl(struct file *file, u_int cmd, u_long data /* arg */)
#endif
{
	int ret;
	struct nmreq nmr;
	bzero(&nmr, sizeof(nmr));

        if (cmd == NIOCTXSYNC || cmd == NIOCRXSYNC) {
            data = 0;       /* no argument required here */
        }
	if (data && copy_from_user(&nmr, (void *)data, sizeof(nmr) ) != 0)
		return -EFAULT;
	ret = netmap_ioctl(NULL, cmd, (caddr_t)&nmr, 0, (void *)file);
	if (data && copy_to_user((void*)data, &nmr, sizeof(nmr) ) != 0)
		return -EFAULT;
	return -ret;
}


static int
linux_netmap_release(struct inode *inode, struct file *file)
{
	(void)inode;	/* UNUSED */
	if (file->private_data)
		netmap_dtor(file->private_data);
	return (0);
}


static int
linux_netmap_open(struct inode *inode, struct file *file)
{
	struct netmap_priv_d *priv;
	(void)inode;	/* UNUSED */

	priv = malloc(sizeof(struct netmap_priv_d), M_DEVBUF,
			      M_NOWAIT | M_ZERO);
	if (priv == NULL)
		return -ENOMEM;

	file->private_data = priv;

	return (0);
}


static struct file_operations netmap_fops = {
    .owner = THIS_MODULE,
    .open = linux_netmap_open,
    .mmap = linux_netmap_mmap,
    LIN_IOCTL_NAME = linux_netmap_ioctl,
    .poll = linux_netmap_poll,
    .release = linux_netmap_release,
};


/* =========================== SOCKET SUPPORT ============================ */

struct netmap_sock {
	struct sock sk;
	struct socket sock;
	struct socket_wq wq;
	void (*saved_nm_dtor)(struct netmap_adapter *);
	int (*saved_nm_notify)(struct netmap_adapter *, u_int ring,
				enum txrx, int flags);
	void *owner;
	struct sk_buff *fake_skb;
	struct netmap_adapter *na;
};

static struct proto netmap_socket_proto = {
        .name = "netmap",
        .owner = THIS_MODULE,
        .obj_size = sizeof(struct netmap_sock),
};

static int netmap_socket_sendmsg(struct kiocb *iocb, struct socket *sock,
                                 struct msghdr *m, size_t total_len);
static int netmap_socket_recvmsg(struct kiocb *iocb, struct socket *sock,
		struct msghdr *m, size_t total_len, int flags);

static struct proto_ops netmap_socket_ops = {
        .sendmsg = netmap_socket_sendmsg,
        .recvmsg = netmap_socket_recvmsg,
};

static void netmap_sock_write_space(struct sock *sk)
{
    wait_queue_head_t *wqueue;

    if (!sock_writeable(sk) ||
        !test_and_clear_bit(SOCK_ASYNC_NOSPACE, &sk->sk_socket->flags)) {
            return;
    }

    wqueue = sk_sleep(sk);
    if (wqueue && waitqueue_active(wqueue)) {
        wake_up_interruptible_poll(wqueue, POLLOUT | POLLWRNORM | POLLWRBAND);
    }
}

static void netmap_sock_teardown(struct netmap_adapter *na)
{
	struct netmap_sock *nm_sock = na->na_private;

    if (nm_sock) {
	/* Restore the saved destructor. */
	na->nm_dtor = nm_sock->saved_nm_dtor;
	na->nm_notify = nm_sock->saved_nm_notify;

	kfree_skb(nm_sock->fake_skb);

        sock_put(&nm_sock->sk);
        /* XXX What?
           kfree(nm_sock);
           sk_release_kernel(&nm_sock->sk);
           */
        sk_free(&nm_sock->sk);
        na->na_private = NULL;
        D("socket support freed for (%p)", na);
    }
}

static void netmap_socket_nm_dtor(struct netmap_adapter *na)
{
	netmap_sock_teardown(na);
	/* Call the saved destructor, if any. */
	if (na->nm_dtor)
		na->nm_dtor(na);
}

static int netmap_socket_peek_len(struct netmap_kring *kring)
{
	struct netmap_ring *ring = kring->ring;
	u_int i = ring->cur;
	int ret = 0;

	if (ring->avail) {
		for(;;) {
			ret += ring->slot[i].len;
			if (!(ring->slot[i].flags & NS_MOREFRAG))
				break;
			if (unlikely(++i == kring->nkr_num_slots))
				i = 0;
		}
	}

	return ret;
}

static int netmap_socket_nm_notify(struct netmap_adapter *na,
				u_int n_ring, enum txrx tx, int flags)
{
	struct netmap_kring *kring;
	struct netmap_sock *nm_sock;

	D("called");
	nm_sock = (struct netmap_sock *)(na->na_private);
	if (likely(nm_sock)) {
		struct sk_buff_head* q = &nm_sock->sk.sk_receive_queue;
		unsigned long f;

		spin_lock_irqsave(&q->lock, f);
		if (!skb_queue_len(q)) {
			nm_sock->fake_skb->len = netmap_socket_peek_len(&na->rx_rings[0]);
			D("peek %d", nm_sock->fake_skb->len);
			if (nm_sock->fake_skb->len)
				__skb_queue_tail(q, nm_sock->fake_skb);
		}
		spin_unlock_irqrestore(&q->lock, f);
	}

	if (tx == NR_TX) {
		kring = na->tx_rings + n_ring;
		wake_up_interruptible_poll(&kring->si, POLLIN |
					POLLRDNORM | POLLRDBAND);
		if (flags & NAF_GLOBAL_NOTIFY)
			wake_up_interruptible_poll(&na->tx_si, POLLIN |
					POLLRDNORM | POLLRDBAND);
	} else {
		kring = na->rx_rings + n_ring;
		wake_up_interruptible_poll(&kring->si, POLLIN |
					POLLRDNORM | POLLRDBAND);
		if (flags & NAF_GLOBAL_NOTIFY)
			wake_up_interruptible_poll(&na->rx_si, POLLIN |
					POLLRDNORM | POLLRDBAND);
	}

	return 0;
}

static struct netmap_sock *netmap_sock_setup(struct netmap_adapter *na, struct file *filp)
{
        struct netmap_sock *nm_sock;

        na->na_private = nm_sock = (struct netmap_sock *)sk_alloc(&init_net, AF_UNSPEC,
                                                        GFP_KERNEL, &netmap_socket_proto);
        if (!nm_sock) {
            return NULL;
        }

	nm_sock->sock.wq = &nm_sock->wq;   /* XXX rcu? */
        init_waitqueue_head(&nm_sock->wq.wait);
        nm_sock->sock.file = filp;
        nm_sock->sock.ops = &netmap_socket_ops;
        sock_init_data(&nm_sock->sock, &nm_sock->sk);
        nm_sock->sk.sk_write_space = &netmap_sock_write_space;

	/* Create a fake skb. */
	nm_sock->fake_skb = alloc_skb(1800, GFP_ATOMIC);
	if (!nm_sock->fake_skb) {
		D("fake skbuff allocation failed");
		sk_free(&nm_sock->sk);
		na->na_private = NULL;

		return NULL;
	}

        sock_hold(&nm_sock->sk);

        /* Set the backpointer to the netmap_adapter parent structure. */
        nm_sock->na = na;

	nm_sock->owner = current;

	nm_sock->saved_nm_dtor = na->nm_dtor;
	nm_sock->saved_nm_notify = na->nm_notify;
	na->nm_dtor = &netmap_socket_nm_dtor;
	na->nm_notify = &netmap_socket_nm_notify;

        D("socket support OK for (%p)", na);

        return nm_sock;
}

struct socket *get_netmap_socket(int fd)
{
	struct file *filp = fget(fd);
	struct netmap_priv_d *priv;
	struct netmap_adapter *na;
	struct netmap_sock *nm_sock;

	if (!filp)
		return ERR_PTR(-EBADF);

	if (filp->f_op != &netmap_fops)
		return ERR_PTR(-EINVAL);

	priv = (struct netmap_priv_d *)filp->private_data;
	if (!priv)
		return ERR_PTR(-EBADF);

	NMG_LOCK();
	na = priv->np_na;
	if (na == NULL) {
		NMG_UNLOCK();
		return ERR_PTR(-EBADF);
	}

	nm_sock = (struct netmap_sock *)(na->na_private);

	if (NETMAP_OWNED_BY_KERN(na) && (!nm_sock || nm_sock->owner != current)) {
		NMG_UNLOCK();
		return ERR_PTR(-EBUSY);
	}

	if (!nm_sock)
		nm_sock = netmap_sock_setup(na, filp);
	NMG_UNLOCK();

	ND("na_private %p, nm_sock %p", na->na_private, nm_sock);

	/* netmap_sock_setup() may fail because of OOM */
	if (!nm_sock)
		return ERR_PTR(-ENOMEM);

	return &nm_sock->sock;
}
EXPORT_SYMBOL(get_netmap_socket);

static int netmap_socket_sendmsg(struct kiocb *iocb, struct socket *sock,
                                 struct msghdr *m, size_t total_len)
{
    struct netmap_sock *nm_sock = container_of(sock, struct netmap_sock, sock);
    struct netmap_adapter *na = nm_sock->na;
    struct netmap_ring *ring;
    unsigned i, last;
    unsigned avail;
    unsigned j;
    unsigned nm_buf_size;
    struct iovec *iov = m->msg_iov;
    size_t iovcnt = m->msg_iovlen;
    unsigned slot_flags = NS_MOREFRAG | NS_VNET_HDR;

    ND("message_len %d, %p", (int)total_len, na_sock);

    if (unlikely(na == NULL)) {
        RD(5, "Null netmap adapter");
        return total_len;
    }

    /* Grab the netmap ring normally used from userspace. */
    ring = na->tx_rings[0].ring;
    nm_buf_size = ring->nr_buf_size;

    i = last = ring->cur;
    avail = ring->avail;
    ND("A) cur=%d avail=%d, hwcur=%d, hwavail=%d\n", i, avail, na->tx_rings[0].nr_hwcur,
                                                               na->tx_rings[0].nr_hwavail);
    if (avail < iovcnt) {
        /* Not enough netmap slots. */
        return 0;
    }

    for (j=0; j<iovcnt; j++) {
        uint8_t *iov_frag = iov[j].iov_base;
        unsigned iov_frag_size = iov[j].iov_len;
        unsigned offset = 0;
#if 0
        unsigned k = 0;
        uint8_t ch;

        printk("len=%d: ", iov_frag_size);
        for (k=0; k<iov_frag_size && k<36; k++) {
            if(copy_from_user(&ch, iov_frag + k, 1)) {
                D("failed");
            }
            printk("%02x:", ch);
        }printk("\n");
#endif
        while (iov_frag_size) {
            unsigned nm_frag_size = min(iov_frag_size, nm_buf_size);
            uint8_t *dst;

            if (unlikely(avail == 0)) {
                return 0;
            }

            dst = BDG_NMB(na, &ring->slot[i]);

            ring->slot[i].len = nm_frag_size;
            ring->slot[i].flags = slot_flags;
            slot_flags &= ~NS_VNET_HDR;
            if (copy_from_user(dst, iov_frag + offset, nm_frag_size)) {
                D("copy_from_user() error");
            }

            last = i;
            i = NETMAP_RING_NEXT(ring, i);
            avail--;

            offset += nm_frag_size;
            iov_frag_size -= nm_frag_size;
        }
    }

    ring->slot[last].flags &= ~NS_MOREFRAG;

    ring->cur = i;
    ring->avail = avail;

    na->nm_txsync(na, 0, 0);
    ND("B) cur=%d avail=%d, hwcur=%d, hwavail=%d\n", i, avail, na->tx_rings[0].nr_hwcur,
                                                               na->tx_rings[0].nr_hwavail);

    return total_len;
}

static int netmap_socket_recvmsg(struct kiocb *iocb, struct socket *sock,
		struct msghdr *m, size_t total_len, int flags)
{
	struct netmap_sock *nm_sock = container_of(sock, struct netmap_sock, sock);
	struct netmap_adapter *na = nm_sock->na;
	struct netmap_ring *ring;
	/* netmap variables */
	unsigned i, avail;
	bool morefrag;
	unsigned nm_frag_size;
	unsigned nm_frag_ofs;
	uint8_t *src;
	/* iovec variables */
	unsigned j;
	struct iovec *iov = m->msg_iov;
	size_t iovcnt = m->msg_iovlen;
	uint8_t *dst;
	unsigned iov_frag_size;
	unsigned iov_frag_ofs;
	/* counters */
	unsigned copy_size;
	unsigned copied;
	int peek_len;

	/* The caller asks for 'total_len' bytes. */
	ND("recvmsg %d, %p", (int)total_len, nm_sock);

	if (unlikely(na == NULL)) {
		RD(5, "Null netmap adapter");
		return total_len;
	}

	/* Total bytes actually copied. */
	copied = 0;

	/* Grab the netmap RX ring normally used from userspace. */
	ring = na->rx_rings[0].ring;
	i = ring->cur;
	avail = ring->avail;

	/* Index into the input iovec[]. */
	j = 0;

	/* Spurious call: Do nothing. */
	if (avail == 0)
		return 0;

	/* init netmap variables */
	morefrag = (ring->slot[i].flags & NS_MOREFRAG);
	nm_frag_ofs = 0;
	nm_frag_size = ring->slot[i].len;
	src = BDG_NMB(na, &ring->slot[i]);

	/* init iovec variables */
	iov_frag_ofs = 0;
	iov_frag_size = iov[j].iov_len;
	dst = iov[j].iov_base;

	/* Copy from the netmap scatter-gather to the caller
	 * scatter-gather.
	 */
	while (copied < total_len) {
		copy_size = min(nm_frag_size, iov_frag_size);
		copy_to_user(dst + iov_frag_ofs, src + nm_frag_ofs,
			     copy_size);
		nm_frag_ofs += copy_size;
		nm_frag_size -= copy_size;
		iov_frag_ofs += copy_size;
		iov_frag_size -= copy_size;
		copied += copy_size;
		if (nm_frag_size == 0) {
			/* Netmap slot exhausted. If this was the
			 * last slot, or no more slots ar available,
			 * we've done.
			 */
			if (!morefrag || !avail)
				break;
			/* Take the next slot. */
			i = NETMAP_RING_NEXT(ring, i);
			avail--;
			morefrag = (ring->slot[i].flags & NS_MOREFRAG);
			nm_frag_ofs = 0;
			nm_frag_size = ring->slot[i].len;
			src = BDG_NMB(na, &ring->slot[i]);
		}
		if (iov_frag_size == 0) {
			/* The current iovec fragment is exhausted.
			 * Since we enter here, there must be more
			 * to read from the netmap slots (otherwise
			 * we would have exited the loop in the
			 * above branch).
			 * If this was the last fragment, it means
			 * that there is not enough space in the input
			 * iovec[].
			 */
			j++;
			if (unlikely(j >= iovcnt)) {
				break;
			}
			/* Take the next iovec fragment. */
			iov_frag_ofs = 0;
			iov_frag_size = iov[j].iov_len;
			dst = iov[j].iov_base;
		}
	}

	if (unlikely(!avail && morefrag)) {
		RD(5, "Error: ran out of slots, with a pending"
				"incomplete packet\n");
	}

	ring->cur = i;
	ring->avail = avail;

	/* Update the fake skbuff. */
	peek_len = netmap_socket_peek_len(&na->rx_rings[0]);
	if (peek_len)
		nm_sock->fake_skb->len = peek_len;
	else {
		skb_dequeue(&nm_sock->sk.sk_receive_queue);
		D("dequeue");
	}

	D("read %d bytes using %d iovecs", copied, j);

	return copied;
}



/* ===================== V1000 BACKEND SUPPORT ==================== */

struct netmap_backend {
    struct netmap_adapter *na;
    struct file *file;
    struct task_struct *owner;
    void (*saved_nm_dtor)(struct netmap_adapter *);
    int (*saved_nm_notify)(struct netmap_adapter *, u_int ring,
                           enum txrx, int flags);
};

static void netmap_backend_nm_dtor(struct netmap_adapter *na)
{
        struct netmap_backend *be = na->na_private;

        if (be) {
                na->nm_dtor = be->saved_nm_dtor;
                na->nm_notify = be->saved_nm_notify;
                kfree(be);
                na->na_private = NULL;
                D("v1000 backend support removed for %p", na);

        }

        /* Call the saved destructor, if any. */
        if (na->nm_dtor)
            na->nm_dtor(na);
}

static int netmap_backend_nm_notify(struct netmap_adapter *na,
				u_int n_ring, enum txrx tx, int flags)
{
	struct netmap_kring *kring;

	ND("called");
	if (tx == NR_TX) {
		kring = na->tx_rings + n_ring;
		wake_up_interruptible_poll(&kring->si, POLLIN |
					POLLRDNORM | POLLRDBAND);
		if (flags & NAF_GLOBAL_NOTIFY)
			wake_up_interruptible_poll(&na->tx_si, POLLIN |
					POLLRDNORM | POLLRDBAND);
	} else {
		kring = na->rx_rings + n_ring;
		wake_up_interruptible_poll(&kring->si, POLLIN |
					POLLRDNORM | POLLRDBAND);
		if (flags & NAF_GLOBAL_NOTIFY)
			wake_up_interruptible_poll(&na->rx_si, POLLIN |
					POLLRDNORM | POLLRDBAND);
	}

	return 0;
}

void *netmap_get_backend(int fd)
{
	struct file *filp = fget(fd);
	struct netmap_priv_d *priv;
	struct netmap_adapter *na;
        struct netmap_backend *be;
        int error = 0;

	if (!filp)
            return ERR_PTR(-EBADF);

	if (filp->f_op != &netmap_fops) {
            error = -EINVAL;
            goto err;
        }

	priv = (struct netmap_priv_d *)filp->private_data;
	if (!priv) {
            error = -EBADF;
            goto err;
        }

	NMG_LOCK();
	na = priv->np_na;
	if (na == NULL) {
            error = -EBADF;
            goto lock_err;
	}

        be = (struct netmap_backend *)(na->na_private);

        if (NETMAP_OWNED_BY_KERN(na) && (!be || be->owner != current)) {
                error = -EBUSY;
                goto lock_err;
        }

        if (!be) {
                be = na->na_private = malloc(sizeof(struct netmap_backend),
                                            M_DEVBUF, M_MOWAIT | M_ZERO);
                if (!be) {
                        error = -ENOMEM;
                        goto lock_err;
                }
                be->na = na;
                be->file = filp;
                be->owner = current;

                be->saved_nm_dtor = na->nm_dtor;
                be->saved_nm_notify = na->nm_notify;
                na->nm_dtor = &netmap_backend_nm_dtor;
                na->nm_notify = &netmap_backend_nm_notify;

                D("v1000 backend support created for %p", na);
        }
        NMG_UNLOCK();

        return be;

lock_err:
	NMG_UNLOCK();
err:
        fput(filp);
        return ERR_PTR(error);
}
EXPORT_SYMBOL(netmap_get_backend);

struct file* netmap_backend_get_file(void *opaque)
{
    struct netmap_backend *be = opaque;

    return be->file;
}
EXPORT_SYMBOL(netmap_backend_get_file);

int netmap_backend_used_tx_space(void *opaque)
{
    struct netmap_backend *be = opaque;
    struct netmap_ring *ring = be->na->tx_rings[0].ring;

    return (ring->num_slots - ring->avail) * ring->nr_buf_size;
}
EXPORT_SYMBOL(netmap_backend_used_tx_space);

int netmap_backend_total_tx_space(void *opaque)
{
    struct netmap_backend *be = opaque;
    struct netmap_ring *ring = be->na->tx_rings[0].ring;

    return (ring->num_slots - 1) * ring->nr_buf_size;
}
EXPORT_SYMBOL(netmap_backend_total_tx_space);

int netmap_backend_sendmsg(void *opaque, struct msghdr *m, size_t len)
{
    struct netmap_backend *be = opaque;
    struct netmap_adapter *na = be->na;
    struct netmap_ring *ring;
    unsigned i, last;
    unsigned avail;
    unsigned j;
    unsigned nm_buf_size;
    struct iovec *iov = m->msg_iov;
    size_t iovcnt = m->msg_iovlen;
    unsigned slot_flags = NS_MOREFRAG | NS_VNET_HDR;

    ND("message_len %d, %p", (int)len, na_sock);

    if (unlikely(na == NULL)) {
        RD(5, "Null netmap adapter");
        return len;
    }

    /* Grab the netmap ring normally used from userspace. */
    ring = na->tx_rings[0].ring;
    nm_buf_size = ring->nr_buf_size;

    i = last = ring->cur;
    avail = ring->avail;
    ND("A) cur=%d avail=%d, hwcur=%d, hwavail=%d\n", i, avail, na->tx_rings[0].nr_hwcur,
                                                               na->tx_rings[0].nr_hwavail);
    if (avail < iovcnt) {
        /* Not enough netmap slots. */
        return 0;
    }

    for (j=0; j<iovcnt; j++) {
        uint8_t *iov_frag = iov[j].iov_base;
        unsigned iov_frag_size = iov[j].iov_len;
        unsigned offset = 0;
#if 0
        unsigned k = 0;
        uint8_t ch;

        printk("len=%d: ", iov_frag_size);
        for (k=0; k<iov_frag_size && k<36; k++) {
            if(copy_from_user(&ch, iov_frag + k, 1)) {
                D("failed");
            }
            printk("%02x:", ch);
        }printk("\n");
#endif
        while (iov_frag_size) {
            unsigned nm_frag_size = min(iov_frag_size, nm_buf_size);
            uint8_t *dst;

            if (unlikely(avail == 0)) {
                return 0;
            }

            dst = BDG_NMB(na, &ring->slot[i]);

            ring->slot[i].len = nm_frag_size;
            ring->slot[i].flags = slot_flags;
            slot_flags &= ~NS_VNET_HDR;
            if (copy_from_user(dst, iov_frag + offset, nm_frag_size)) {
                D("copy_from_user() error");
            }

            last = i;
            i = NETMAP_RING_NEXT(ring, i);
            avail--;

            offset += nm_frag_size;
            iov_frag_size -= nm_frag_size;
        }
    }

    ring->slot[last].flags &= ~NS_MOREFRAG;

    ring->cur = i;
    ring->avail = avail;

    na->nm_txsync(na, 0, 0);
    ND("B) cur=%d avail=%d, hwcur=%d, hwavail=%d\n", i, avail, na->tx_rings[0].nr_hwcur,
                                                               na->tx_rings[0].nr_hwavail);

    return len;
}
EXPORT_SYMBOL(netmap_backend_sendmsg);

int netmap_backend_peek_head_len(void *opaque)
{
        struct netmap_backend *be = opaque;
        struct netmap_adapter *na = be->na;
        struct netmap_ring *ring = na->rx_rings[0].ring;
	u_int i;
	int ret = 0;

        na->nm_rxsync(na, 0, NAF_FORCE_READ);

        i = ring->cur;
	if (ring->avail) {
		for(;;) {
			ret += ring->slot[i].len;
			if (!(ring->slot[i].flags & NS_MOREFRAG))
				break;
			if (unlikely(++i == ring->num_slots))
				i = 0;
		}
	}
        ND("peek %d, %d iovecs cur=%d avail=%d, hwcur=%d, hwavail=%d\n",
            ret, i + 1 - ring->cur,
            ring->cur, ring->avail, be->na->rx_rings[0].nr_hwcur,
            be->na->rx_rings[0].nr_hwavail);

        if (ret >= sizeof(struct virtio_net_hdr)) {
            ret -= sizeof(struct virtio_net_hdr);
        }

	return ret;
}
EXPORT_SYMBOL(netmap_backend_peek_head_len);

int netmap_backend_recvmsg(void *opaque, struct msghdr *m, size_t len)
{
        struct netmap_backend *be = opaque;
        struct netmap_adapter *na= be->na;
	struct netmap_ring *ring;
	/* netmap variables */
	unsigned i, avail;
	bool morefrag;
	unsigned nm_frag_size;
	unsigned nm_frag_ofs;
	uint8_t *src;
	/* iovec variables */
	unsigned j;
	struct iovec *iov = m->msg_iov;
	size_t iovcnt = m->msg_iovlen;
	uint8_t *dst;
	unsigned iov_frag_size;
	unsigned iov_frag_ofs;
	/* counters */
	unsigned copy_size;
	unsigned copied;

	/* The caller asks for 'len' bytes. */
	ND("recvmsg %d, %p", (int)len, na);

	if (unlikely(na == NULL)) {
		RD(5, "Null netmap adapter");
		return len;
	}

	/* Total bytes actually copied. */
	copied = 0;

	/* Grab the netmap RX ring normally used from userspace. */
	ring = na->rx_rings[0].ring;
	i = ring->cur;
	avail = ring->avail;
        ND("A) cur=%d avail=%d, hwcur=%d, hwavail=%d\n", i, avail, na->rx_rings[0].nr_hwcur,
                                                               na->rx_rings[0].nr_hwavail);

	/* Index into the input iovec[]. */
	j = 0;

	/* Spurious call: Do nothing. */
	if (unlikely(avail == 0))
		return 0;

	/* init netmap variables */
	morefrag = (ring->slot[i].flags & NS_MOREFRAG);
	nm_frag_ofs = 0;
	nm_frag_size = ring->slot[i].len;
	src = BDG_NMB(na, &ring->slot[i]);
        i = NETMAP_RING_NEXT(ring, i);
        avail--;

	/* init iovec variables */
	iov_frag_ofs = 0;
	iov_frag_size = iov[j].iov_len;
	dst = iov[j].iov_base;
        j++;

	/* Copy from the netmap scatter-gather to the caller
	 * scatter-gather.
	 */
	while (copied < len) {
		copy_size = min(nm_frag_size, iov_frag_size);
		copy_to_user(dst + iov_frag_ofs, src + nm_frag_ofs,
			     copy_size);
		nm_frag_ofs += copy_size;
		nm_frag_size -= copy_size;
		iov_frag_ofs += copy_size;
		iov_frag_size -= copy_size;
		copied += copy_size;
		if (nm_frag_size == 0) {
			/* Netmap slot exhausted. If this was the
			 * last slot, or no more slots ar available,
			 * we've done.
			 */
			if (!morefrag || !avail)
				break;
			morefrag = (ring->slot[i].flags & NS_MOREFRAG);
			nm_frag_ofs = 0;
			nm_frag_size = ring->slot[i].len;
			src = BDG_NMB(na, &ring->slot[i]);
			/* Take the next slot. */
			i = NETMAP_RING_NEXT(ring, i);
			avail--;
		}
		if (iov_frag_size == 0) {
			/* The current iovec fragment is exhausted.
			 * Since we enter here, there must be more
			 * to read from the netmap slots (otherwise
			 * we would have exited the loop in the
			 * above branch).
			 * If this was the last fragment, it means
			 * that there is not enough space in the input
			 * iovec[].
			 */
			if (unlikely(j >= iovcnt)) {
				break;
			}
			/* Take the next iovec fragment. */
			iov_frag_ofs = 0;
			iov_frag_size = iov[j].iov_len;
			dst = iov[j].iov_base;
			j++;
		}
	}

	if (unlikely(!avail && morefrag)) {
		RD(5, "Error: ran out of slots, with a pending"
				"incomplete packet\n");
	}

	ring->cur = i;
	ring->avail = avail;

	ND("read %d bytes using %d iovecs", copied, j);
        ND("B) cur=%d avail=%d, hwcur=%d, hwavail=%d\n", i, avail, na->rx_rings[0].nr_hwcur,
                                                               na->rx_rings[0].nr_hwavail);

	return copied;
}
EXPORT_SYMBOL(netmap_backend_recvmsg);


/* =========================== MODULE INIT ======================== */

struct miscdevice netmap_cdevsw = { /* same name as FreeBSD */
	MISC_DYNAMIC_MINOR,
	"netmap",
	&netmap_fops,
};


static int linux_netmap_init(void)
{
        /* Errors have negative values on linux. */
	return -netmap_init();
}


static void linux_netmap_fini(void)
{
        netmap_fini();
}


module_init(linux_netmap_init);
module_exit(linux_netmap_fini);

/* export certain symbols to other modules */
EXPORT_SYMBOL(netmap_attach);		/* driver attach routines */
EXPORT_SYMBOL(netmap_detach);		/* driver detach routines */
EXPORT_SYMBOL(netmap_ring_reinit);	/* ring init on error */
EXPORT_SYMBOL(netmap_buffer_lut);
EXPORT_SYMBOL(netmap_total_buffers);	/* index check */
EXPORT_SYMBOL(netmap_buffer_base);
EXPORT_SYMBOL(netmap_reset);		/* ring init routines */
EXPORT_SYMBOL(netmap_buf_size);
EXPORT_SYMBOL(netmap_rx_irq);	        /* default irq handler */
EXPORT_SYMBOL(netmap_no_pendintr);	/* XXX mitigation - should go away */
#ifdef WITH_VALE
EXPORT_SYMBOL(netmap_bdg_ctl);		/* bridge configuration routine */
EXPORT_SYMBOL(netmap_bdg_learning);	/* the default lookup function */
#endif /* WITH_VALE */
EXPORT_SYMBOL(netmap_disable_all_rings);
EXPORT_SYMBOL(netmap_enable_all_rings);
EXPORT_SYMBOL(netmap_krings_create);


MODULE_AUTHOR("http://info.iet.unipi.it/~luigi/netmap/");
MODULE_DESCRIPTION("The netmap packet I/O framework");
MODULE_LICENSE("Dual BSD/GPL"); /* the code here is all BSD. */<|MERGE_RESOLUTION|>--- conflicted
+++ resolved
@@ -29,7 +29,6 @@
 #include <net/netmap.h>
 #include <dev/netmap/netmap_kern.h>
 #include <dev/netmap/netmap_mem2.h>
-#include <net/netmap_user.h>
 
 
 /* =========================== MITIGATION SUPPORT ============================= */
@@ -152,12 +151,8 @@
 #endif
 }
 
-<<<<<<< HEAD
-static u16 generic_ndo_select_queue(struct ifnet *ifp, struct mbuf *m)
-=======
 
 u16 generic_ndo_select_queue(struct ifnet *ifp, struct mbuf *m)
->>>>>>> 6c68d137
 {
     return skb_get_queue_mapping(m); // actually 0 on 2.6.23 and before
 }
@@ -702,7 +697,8 @@
             }
 
             last = i;
-            i = NETMAP_RING_NEXT(ring, i);
+            if (unlikely(++i == ring->num_slots))
+                i = 0;
             avail--;
 
             offset += nm_frag_size;
@@ -800,7 +796,8 @@
 			if (!morefrag || !avail)
 				break;
 			/* Take the next slot. */
-			i = NETMAP_RING_NEXT(ring, i);
+                        if (unlikely(++i == ring->num_slots))
+                            i = 0;
 			avail--;
 			morefrag = (ring->slot[i].flags & NS_MOREFRAG);
 			nm_frag_ofs = 0;
@@ -1065,7 +1062,8 @@
             }
 
             last = i;
-            i = NETMAP_RING_NEXT(ring, i);
+            if (unlikely(++i == ring->num_slots))
+                i = 0;
             avail--;
 
             offset += nm_frag_size;
@@ -1171,7 +1169,8 @@
 	nm_frag_ofs = 0;
 	nm_frag_size = ring->slot[i].len;
 	src = BDG_NMB(na, &ring->slot[i]);
-        i = NETMAP_RING_NEXT(ring, i);
+        if (unlikely(++i == ring->num_slots))
+            i = 0;
         avail--;
 
 	/* init iovec variables */
@@ -1204,7 +1203,8 @@
 			nm_frag_size = ring->slot[i].len;
 			src = BDG_NMB(na, &ring->slot[i]);
 			/* Take the next slot. */
-			i = NETMAP_RING_NEXT(ring, i);
+                        if (unlikely(++i == ring->num_slots))
+                            i = 0;
 			avail--;
 		}
 		if (iov_frag_size == 0) {
