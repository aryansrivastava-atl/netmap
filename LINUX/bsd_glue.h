--- conflicted
+++ resolved
@@ -298,14 +298,6 @@
 #define copyin(_from, _to, _len)	(copy_from_user(_to, _from, _len) ? EFAULT : 0)
 #define copyout(_from, _to, _len)	(copy_to_user(_to, _from, _len) ? EFAULT : 0)
 
-#ifdef NETMAP_LINUX_HAVE_SET_RINGPARAM_4ARGS
-int linux_netmap_set_ringparam(struct net_device *, struct ethtool_ringparam *,
-							   struct kernel_ethtool_ringparam *kernel_ering,
-							   struct netlink_ext_ack *extack);
-#else
-int linux_netmap_set_ringparam(struct net_device *, struct ethtool_ringparam *);
-#endif
-
 /* na attach/detach routines */
 #ifdef NETMAP_LINUX_HAVE_AX25PTR
 /*
@@ -329,15 +321,12 @@
 /*
  * We hide behind the ethtool_ops
  */
-<<<<<<< HEAD
-=======
 int linux_netmap_set_ringparam(struct net_device *, struct ethtool_ringparam *
 #ifdef NETMAP_LINUX_HAVE_SETRNGPRM_4ARGS
 		, struct kernel_ethtool_ringparam *
 		, struct netlink_ext_ack *
 #endif /* NETMAP_LINUX_HAVE_SETRNGPRM_4ARGS */
 		);
->>>>>>> d67a604e
 struct netmap_linux_magic {
 	struct ethtool_ops eto;
 	const struct ethtool_ops *save_eto;
