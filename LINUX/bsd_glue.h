--- conflicted
+++ resolved
@@ -113,8 +113,6 @@
 #define usleep_range(a, b)	msleep((a)+(b)+999)
 #endif /* up to 2.6.35 */
 
-<<<<<<< HEAD
-=======
 #if LINUX_VERSION_CODE < KERNEL_VERSION(3, 10, 0)
 #define split_page(page, order) 			\
 	do {						\
@@ -124,7 +122,6 @@
 	} while (0)
 #endif /* was unexported before */
 
->>>>>>> 63777ebb
 /*----------- end of LINUX_VERSION_CODE dependencies ----------*/
 
 /* Type redefinitions. XXX check them */
@@ -312,13 +309,6 @@
 }
 #endif /* ilog2 */
 
-<<<<<<< HEAD
-#define contigmalloc(sz, ty, flags, a, b, pgsz, c)		\
-	(char *) __get_free_pages(GFP_ATOMIC |  __GFP_ZERO,	\
-		    ilog2(roundup_pow_of_two((sz)/PAGE_SIZE)))
-#define contigfree(va, sz, ty)	free_pages((unsigned long)va,	\
-		    ilog2(roundup_pow_of_two(sz)/PAGE_SIZE))
-=======
 #define contigmalloc(sz, ty, flags, a, b, pgsz, c) ({		\
 	unsigned int order_ =					\
 		ilog2(roundup_pow_of_two(sz)/PAGE_SIZE);	\
@@ -335,7 +325,6 @@
 		for (; npages_; npages_--, va += PAGE_SIZE)	\
 			free_page((unsigned long)va);		\
 	} while (0)
->>>>>>> 63777ebb
 
 #define vtophys		virt_to_phys
 
@@ -454,11 +443,8 @@
 		netmap_dtor(priv); ((struct file *)td)->private_data = 0;	\
 	} while (0)
 
-<<<<<<< HEAD
-=======
 struct netmap_adapter;
 int netmap_linux_config(struct netmap_adapter *na, 
 		u_int *txr, u_int *rxr, u_int *txd, u_int *rxd);
 
->>>>>>> 63777ebb
 #endif /* _BSD_GLUE_H */